--- conflicted
+++ resolved
@@ -13,7 +13,7 @@
 	VaultSecret    string `envconfig:"VAULT_SECRET" required:"true"`
 	VaultAddress   string `envconfig:"VAULT_ADDR" required:"true"`
 	ArgoAddress    string `envconfig:"ARGO_ADDR" required:"true"`
-	Namespace      string `default:"argo"`
+	ArgoNamespace  string `envconfig:"WORKFLOW_EXECUTION_NAMESPACE" default:"argo"`
 	ConfigFilePath string `envconfig:"CONFIG" default:"argo-cloudops.yaml"`
 	SshPemFile     string `envconfig:"SSH_PEM_FILE" required:"true"`
 	LogLevel       string `split_words:"true"`
@@ -25,7 +25,6 @@
 	once     sync.Once
 )
 
-<<<<<<< HEAD
 func GetEnv() EnvVars {
 	once.Do(func() {
 		err := envconfig.Process("ARGO_CLOUDOPS", &instance)
@@ -35,10 +34,6 @@
 		instance.validate()
 	})
 	return instance
-=======
-func ArgoNamespace() string {
-	return Getenv("ARGO_CLOUDOPS_WORKFLOW_EXECUTION_NAMESPACE", "argo")
->>>>>>> 752f0a1b
 }
 
 func (values EnvVars) validate() {
