--- conflicted
+++ resolved
@@ -76,10 +76,7 @@
 
 set +e
 echo "Building docker image"
-<<<<<<< HEAD
 docker build --pull --rm -f "Dockerfile" --build-arg BINARY=quickstart/service -t cello:latest "."
-=======
-docker build --pull --rm -f "Dockerfile" --build-arg BINARY=quickstart/service -t argocloudops:latest "."
 echo "Checking for Argo Workflows"
 kubectl get ns | grep argo
 if [ $? != 0 ]; then
@@ -89,7 +86,6 @@
 else 
   echo "Argo Workflows found"
 fi
->>>>>>> d51db17d
 echo "Applying manifest"
 kubectl apply -f ./scripts/quickstart_manifest.yaml
 # Sleeping after applying manifest so pods have time to start
