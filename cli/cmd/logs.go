package cmd

import (
	"context"
	"fmt"
	"os"
	"strings"

	"github.com/argoproj-labs/argo-cloudops/cli/internal/api"

	"github.com/spf13/cobra"
)

const (
	loggingStartByte int64 = 0
)

// logsCmd represents the logs command
var logsCmd = &cobra.Command{
	Use:   "logs [workflow name]",
	Short: "Gets logs from a workflow",
	Long:  "Gets logs from a workflow",
	Args:  cobra.ExactArgs(1),
	Run: func(cmd *cobra.Command, args []string) {
		workflowName := args[0]

		apiCl := api.NewClient(argoCloudOpsServiceAddr(), "")

		ctx := context.Background()
		if streamLogs {
			// This is a _very_ simple approach to streaming.
<<<<<<< HEAD
			cobra.CheckErr(apiCl.StreamLogs(ctx, os.Stdout, workflowName))
=======
			cobra.CheckErr(apiCl.StreamLogs(ctx, os.Stdout, workflowName, loggingStartByte))
>>>>>>> 6b137dd9
		} else {
			resp, err := apiCl.GetLogs(ctx, workflowName)
			if err != nil {
				cobra.CheckErr(err)
			}
			fmt.Println(strings.Join(resp.Logs, "\n"))
		}
	},
}

func init() {
	rootCmd.AddCommand(logsCmd)

	logsCmd.Flags().BoolVarP(&streamLogs, "follow", "f", false, "Follow workflow logs and stream to standard out until workflow is complete")
}<|MERGE_RESOLUTION|>--- conflicted
+++ resolved
@@ -29,11 +29,7 @@
 		ctx := context.Background()
 		if streamLogs {
 			// This is a _very_ simple approach to streaming.
-<<<<<<< HEAD
 			cobra.CheckErr(apiCl.StreamLogs(ctx, os.Stdout, workflowName))
-=======
-			cobra.CheckErr(apiCl.StreamLogs(ctx, os.Stdout, workflowName, loggingStartByte))
->>>>>>> 6b137dd9
 		} else {
 			resp, err := apiCl.GetLogs(ctx, workflowName)
 			if err != nil {
