--- conflicted
+++ resolved
@@ -78,7 +78,6 @@
 }
 
 // StreamLogs streams the logs of a workflow starting after loggedBytes.
-<<<<<<< HEAD
 func (c *Client) StreamLogs(ctx context.Context, w io.Writer, workflowName string) error {
 	var loggingCursorByte int64
 	// When we receive a stream error we continue and retry processing up to 5 times keeping track of the byte we were logging.
@@ -97,9 +96,6 @@
 }
 
 func (c *Client) streamLogsToWriterAtCursor(ctx context.Context, w io.Writer, workflowName string, loggingCursorByte *int64) error {
-=======
-func (c *Client) StreamLogs(ctx context.Context, w io.Writer, workflowName string, skippedLogBytes int64) error {
->>>>>>> 6b137dd9
 	url := fmt.Sprintf("%s/workflows/%s/logstream", c.endpoint, workflowName)
 
 	req, err := http.NewRequestWithContext(ctx, http.MethodGet, url, nil)
@@ -117,7 +113,6 @@
 		return fmt.Errorf("received unexpected status code: %d", resp.StatusCode)
 	}
 
-<<<<<<< HEAD
 	// discard reader bytes till cursor byte number
 	if _, err := io.CopyN(ioutil.Discard, resp.Body, *loggingCursorByte); err != nil {
 		return err
@@ -126,25 +121,7 @@
 	if err != nil {
 		// retry call if we receive the stream error, increase the logging cursor byte by the amount we logged.
 		*loggingCursorByte += writtenBytes
-=======
-	// discard reader bytes already logged
-	if _, err := io.CopyN(ioutil.Discard, resp.Body, skippedLogBytes); err != nil {
-		return err
-	}
-	skippedLogBytes, err = io.Copy(w, resp.Body)
-	if err != nil {
-		// retry call if we receive the stream error
-		if strings.Contains(err.Error(), "INTERNAL_ERROR") {
-			// temporary debug message
-			_, err := fmt.Fprintf(w, "internal error found while copying: '%v'\n", err.Error())
-			if err != nil {
-				return err
-			}
-			time.Sleep(time.Second * 10)
-			// Restart log streaming
-			return c.StreamLogs(ctx, w, workflowName, skippedLogBytes)
-		}
->>>>>>> 6b137dd9
+
 		return fmt.Errorf("error reading response body. status code: %d, error: %w", resp.StatusCode, err)
 	}
 	return nil
