package main

import (
	"context"
	"encoding/json"
	"fmt"
	"io/ioutil"
	"net/http"
	"strings"

	"github.com/argoproj-labs/argo-cloudops/internal/requests"
	"github.com/argoproj-labs/argo-cloudops/service/internal/credentials"
	"github.com/argoproj-labs/argo-cloudops/service/internal/db"
	"github.com/argoproj-labs/argo-cloudops/service/internal/env"
	"github.com/argoproj-labs/argo-cloudops/service/internal/git"
	"github.com/argoproj-labs/argo-cloudops/service/internal/workflow"

	"github.com/go-kit/kit/log"
	"github.com/go-kit/kit/log/level"
	"github.com/gorilla/mux"
	vault "github.com/hashicorp/vault/api"
	"gopkg.in/yaml.v2"
)

// Represents a JWT token.
type token struct {
	Token string `json:"token"`
}

// Represents an error response.
type errorResponse struct {
	ErrorMessage string `json:"error_message"`
}

// Generates error response JSON.
func generateErrorResponseJSON(message string) string {
	er := errorResponse{
		ErrorMessage: message,
	}
	// TODO swallowing error since this is only internally ever passed message
	jsonData, _ := json.Marshal(er)
	return string(jsonData)
}

// HTTP handler
type handler struct {
	logger                 log.Logger
	newCredentialsProvider func(a credentials.Authorization, svc *vault.Client) (credentials.Provider, error)
	argo                   workflow.Workflow
	argoCtx                context.Context
	config                 *Config
	gitClient              git.Client
	env                    env.Vars
	newCredsProviderSvc    func(c credentials.VaultConfig, h http.Header) (*vault.Client, error)
	vaultConfig            credentials.VaultConfig
	dbClient               db.Client
}

// Service HealthCheck
func (h *handler) healthCheck(w http.ResponseWriter, r *http.Request) {
	vaultEndpoint := fmt.Sprintf("%s/v1/sys/health", h.env.VaultAddress)

	l := h.requestLogger(r, "op", "health-check", "vault-endpoint", vaultEndpoint)
	level.Debug(l).Log("message", "executing")

	// #nosec
	response, err := http.Get(vaultEndpoint)
	if err != nil {
		level.Error(h.logger).Log("message", "received error connecting to vault", "error", err)
		w.WriteHeader(http.StatusServiceUnavailable)
		fmt.Fprintln(w, "Health check failed")
		return
	}

	// We don't care about the body but need to read it all and close it
	// regardless.
	// https://golang.org/pkg/net/http/#Client.Do
	defer response.Body.Close()
	_, err = ioutil.ReadAll(response.Body)
	if err != nil {
		level.Warn(h.logger).Log("message", "unable to read vault body; continuing", "error", err)
		// Continue on and handle the actual response code from Vault accordingly.
	}

	if response.StatusCode != 200 && response.StatusCode != 429 {
		level.Error(h.logger).Log("message", fmt.Sprintf("received code %d which is not 200 (initialized, unsealed, and active) or 429 (unsealed and standby) when connecting to vault", response.StatusCode))
		w.WriteHeader(http.StatusServiceUnavailable)
		fmt.Fprintln(w, "Health check failed")
		return
	}

	fmt.Fprintln(w, "Health check succeeded")
}

// Lists workflows
func (h handler) listWorkflows(w http.ResponseWriter, r *http.Request) {
	// TODO authenticate user can list this workflow once auth figured out
	// TODO fail if project / target does not exist or are not valid format
	vars := mux.Vars(r)
	projectName := vars["projectName"]
	targetName := vars["targetName"]

	l := h.requestLogger(r, "op", "list-workflows", "project", projectName, "target", targetName)

	level.Debug(l).Log("message", "listing workflows")
	workflowIDs, err := h.argo.List(h.argoCtx)
	if err != nil {
		level.Error(l).Log("message", "error listing workflows", "error", err)
		h.errorResponse(w, "error listing workflows", http.StatusBadRequest)
		return
	}

	// Only return workflows the target project / target
	var workflows []workflow.Status
	prefix := fmt.Sprintf("%s-%s", projectName, targetName)
	for _, workflowID := range workflowIDs {
		if strings.HasPrefix(workflowID, prefix) {
			workflow, err := h.argo.Status(h.argoCtx, workflowID)
			if err != nil {
				level.Error(l).Log("message", "error retrieving workflows", "error", err)
				h.errorResponse(w, "error retrieving workflows", http.StatusBadRequest)
				return
			}
			workflows = append(workflows, *workflow)
		}
	}

	jsonData, err := json.Marshal(workflows)
	if err != nil {
		level.Error(l).Log("message", "error serializing workflow IDs", "error", err)
		h.errorResponse(w, "error serializing workflow IDs", http.StatusBadRequest)
		return
	}

	fmt.Fprintln(w, string(jsonData))
}

// Creates workflow init params by pulling manifest from given git repo, commit sha, and code path
func (h handler) loadCreateWorkflowRequestFromGit(repository, commitHash, path string) (requests.ExecuteWorkflow, error) {
	level.Debug(h.logger).Log("message", fmt.Sprintf("retrieving manifest from repository %s at sha %s with path %s", repository, commitHash, path))
	fileContents, err := h.gitClient.GetManifestFile(repository, commitHash, path)
	if err != nil {
		return requests.ExecuteWorkflow{}, err
	}

	var cwr requests.ExecuteWorkflow
	err = yaml.Unmarshal(fileContents, &cwr)
	return cwr, err
}

func (h handler) createWorkflowFromGit(w http.ResponseWriter, r *http.Request) {
	l := h.requestLogger(r, "op", "create-workflow-from-git")

	ctx := r.Context()

	level.Debug(l).Log("message", "validating authorization header for create workflow from git")
	ah := r.Header.Get("Authorization")
	a := credentials.NewAuthorization(ah)
	if err := a.Validate(); err != nil {
		h.errorResponse(w, "error unauthorized, invalid authorization header", http.StatusUnauthorized)
		return
	}

	level.Debug(l).Log("message", "reading request body")
	reqBody, err := ioutil.ReadAll(r.Body)
	if err != nil {
		level.Error(l).Log("message", "error reading request data", "error", err)
		h.errorResponse(w, "error reading request data", http.StatusInternalServerError)
		return
	}

	var cgwr requests.CreateGitWorkflow
	err = json.Unmarshal(reqBody, &cgwr)
	if err != nil {
		level.Error(l).Log("message", "error deserializing request body", "error", err)
		h.errorResponse(w, "error deserializing request body", http.StatusBadRequest)
		return
	}

	if err := cgwr.Validate(); err != nil {
		level.Error(l).Log("message", "error validating request", "error", err)
		h.errorResponse(w, fmt.Sprintf("error validating request, %s", err), http.StatusBadRequest)
		return
	}

	vars := mux.Vars(r)
	projectName := vars["projectName"]
	projectEntry, err := h.dbClient.ReadProjectEntry(ctx, projectName)
	if err != nil {
		h.errorResponse(w, "error reading project data", http.StatusBadRequest)
		return
	}

	cwr, err := h.loadCreateWorkflowRequestFromGit(projectEntry.Repository, cgwr.CommitHash, cgwr.Path)
	if err != nil {
		level.Error(l).Log("message", "error loading workflow data from git", "error", err)
		h.errorResponse(w, "error loading workflow data from git", http.StatusBadRequest)
		return
	}

	log.With(l, "project", cwr.ProjectName, "target", cwr.TargetName, "framework", cwr.Framework, "type", cwr.Type, "workflow-template", cwr.WorkflowTemplateName)

	level.Debug(l).Log("message", "creating workflow")
	cwr.Type = cgwr.Type
	h.createWorkflowFromRequest(ctx, w, r, a, cwr, l)
}

// Creates a workflow
func (h handler) createWorkflow(w http.ResponseWriter, r *http.Request) {
	l := h.requestLogger(r, "op", "create-workflow")

	ctx := r.Context()

	level.Debug(l).Log("message", "validating authorization header for create workflow")
	ah := r.Header.Get("Authorization")
	a := credentials.NewAuthorization(ah)
	if err := a.Validate(); err != nil {
		h.errorResponse(w, "error unauthorized, invalid authorization header", http.StatusUnauthorized)
		return
	}

	level.Debug(l).Log("message", "reading request body")
	var cwr requests.ExecuteWorkflow
	reqBody, err := ioutil.ReadAll(r.Body)
	if err != nil {
		level.Error(l).Log("message", "error reading workflow request data", "error", err)
		h.errorResponse(w, "error reading workflow request data", http.StatusBadRequest)
		return
	}

	if err := json.Unmarshal(reqBody, &cwr); err != nil {
		level.Error(l).Log("message", "error deserializing workflow data", "error", err)
		h.errorResponse(w, "error deserializing workflow data", http.StatusBadRequest)
		return
	}

	log.With(l, "project", cwr.ProjectName, "target", cwr.TargetName, "framework", cwr.Framework, "type", cwr.Type, "workflow-template", cwr.WorkflowTemplateName)
	level.Debug(l).Log("message", "creating workflow")
	h.createWorkflowFromRequest(ctx, w, r, a, cwr, l)
}

// Creates a workflow
// Context is not currently used as Argo has its own and Vault doesn't
// currently support it.
func (h handler) createWorkflowFromRequest(_ context.Context, w http.ResponseWriter, r *http.Request, a *credentials.Authorization, cwr requests.ExecuteWorkflow, l log.Logger) {
	types, err := h.config.listTypes(cwr.Framework)
	if err != nil {
		level.Error(l).Log("message", "error reading types from config", "error", err)
		h.errorResponse(w, "error reading types from config", http.StatusBadRequest)
		return
	}

	level.Debug(l).Log("message", "validating workflow parameters")
	if err := cwr.Validate(
		cwr.ValidateFramework(h.config.listFrameworks()),
		cwr.ValidateType(types),
	); err != nil {
		level.Error(l).Log("message", "error validating request", "error", err)
		h.errorResponse(w, fmt.Sprintf("error validating request, %s", err), http.StatusBadRequest)
		return
	}

	workflowFrom := fmt.Sprintf("workflowtemplate/%s", cwr.WorkflowTemplateName)
	executeContainerImageURI := cwr.Parameters["execute_container_image_uri"]
	environmentVariablesString := generateEnvVariablesString(cwr.EnvironmentVariables)

	level.Debug(l).Log("message", "generating command to execute")
	commandDefinition, err := h.config.getCommandDefinition(cwr.Framework, cwr.Type)
	if err != nil {
		level.Error(l).Log("message", "unable to get command definition", "error", err)
		h.errorResponse(w, "unable to get command definition", http.StatusBadRequest)
		return
	}
	executeCommand, err := generateExecuteCommand(commandDefinition, environmentVariablesString, cwr.Arguments)
	if err != nil {
		level.Error(l).Log("message", "unable to generate command", "error", err)
		h.errorResponse(w, "unable to generate command", http.StatusBadRequest)
		return
	}

	cpSvc, err := h.newCredsProviderSvc(h.vaultConfig, r.Header)
	if err != nil {
		level.Error(l).Log("message", "error creating credentials provider service", "error", err)
		h.errorResponse(w, "error creating credentials provider service", http.StatusBadRequest)
		return
	}

	level.Debug(l).Log("message", "creating new credentials provider")
	cp, err := h.newCredentialsProvider(*a, cpSvc)
	if err != nil {
		level.Error(l).Log("message", "bad or unknown credentials provider", "error", err)
		h.errorResponse(w, "bad or unknown credentials provider", http.StatusInternalServerError)
		return
	}

	level.Debug(l).Log("message", "getting credentials provider token")
	credentialsToken, err := cp.GetToken()
	if err != nil {
		level.Error(l).Log("message", "error getting credentials provider token", "error", err)
		h.errorResponse(w, "error getting credentials provider token", http.StatusInternalServerError)
		return
	}

	projectExists, err := cp.ProjectExists(cwr.ProjectName)
	if err != nil {
		level.Error(l).Log("message", "error checking project", "error", err)
		h.errorResponse(w, "error checking project", http.StatusInternalServerError)
		return
	}

	if !projectExists {
		level.Error(l).Log("message", "project does not exist", "error", err)
		h.errorResponse(w, "project does not exist", http.StatusBadRequest)
		return
	}

	targetExists, err := cp.TargetExists(cwr.ProjectName, cwr.TargetName)
	if err != nil {
		level.Error(l).Log("message", "error retrieving target", "error", err)
		h.errorResponse(w, "error retrieving target", http.StatusBadRequest)
		return
	}
	if !targetExists {
		h.errorResponse(w, fmt.Sprintf("target '%s' does not exist for project `%s`", cwr.TargetName, cwr.ProjectName), http.StatusBadRequest)
		return
	}

	level.Debug(l).Log("message", "creating workflow parameters")
	parameters := workflow.NewParameters(environmentVariablesString, executeCommand, executeContainerImageURI, cwr.TargetName, cwr.ProjectName, cwr.Parameters, credentialsToken)

	level.Debug(l).Log("message", "creating workflow")
	workflowName, err := h.argo.Submit(h.argoCtx, workflowFrom, parameters)
	if err != nil {
		level.Error(l).Log("message", "error creating workflow", "error", err)
		h.errorResponse(w, "error creating workflow", http.StatusInternalServerError)
		return
	}

	l = log.With(l, "workflow", workflowName)
	level.Debug(l).Log("message", "workflow created")
	tokenHead := credentialsToken[0:8]

	level.Info(l).Log("message", fmt.Sprintf("Received token '%s...'", tokenHead))
	var cwresp workflow.CreateWorkflowResponse
	cwresp.WorkflowName = workflowName
	jsonData, err := json.Marshal(cwresp)
	if err != nil {
		level.Error(l).Log("message", "error serializing workflow response", "error", err)
		h.errorResponse(w, "error serializing workflow response", http.StatusBadRequest)
		return
	}
	fmt.Fprintln(w, string(jsonData))
}

// Gets a workflow
func (h handler) getWorkflow(w http.ResponseWriter, r *http.Request) {
	vars := mux.Vars(r)
	workflowName := vars["workflowName"]
	l := h.requestLogger(r, "op", "get-workflow", "workflow", workflowName)

	level.Debug(l).Log("message", "getting workflow status")
	status, err := h.argo.Status(h.argoCtx, workflowName)
	if err != nil {
		level.Error(l).Log("message", "error getting workflow", "error", err)
		h.errorResponse(w, "error getting workflow", http.StatusBadRequest)
		return
	}

	level.Debug(l).Log("message", "decoding get workflow response")
	jsonData, err := json.Marshal(status) // TODO handle error in http resp
	if err != nil {
		level.Error(l).Log("message", "error serializing workflow", "error", err)
		h.errorResponse(w, "error serializing workflow", http.StatusBadRequest)
		return
	}

	fmt.Fprint(w, string(jsonData))
}

// Gets a workflow
func (h handler) getTarget(w http.ResponseWriter, r *http.Request) {
	vars := mux.Vars(r)
	projectName := vars["projectName"]
	targetName := vars["targetName"]

	l := h.requestLogger(r, "op", "get-target", "project", projectName, "target", targetName)

	level.Debug(l).Log("message", "validating authorization header for get target")
	ah := r.Header.Get("Authorization")
	a := credentials.NewAuthorization(ah)
	if err := a.Validate(a.ValidateAuthorizedAdmin(h.env.AdminSecret)); err != nil {
		h.errorResponse(w, "error unauthorized, invalid authorization header", http.StatusUnauthorized)
		return
	}

	cpSvc, err := h.newCredsProviderSvc(h.vaultConfig, r.Header)
	if err != nil {
		level.Error(l).Log("message", "error creating credentials provider service", "error", err)
		h.errorResponse(w, "error creating credentials provider service", http.StatusBadRequest)
		return
	}

	level.Debug(l).Log("message", "creating credential provider")
	cp, err := h.newCredentialsProvider(*a, cpSvc)
	if err != nil {
		level.Error(l).Log("message", "error creating credentials provider", "error", err)
		h.errorResponse(w, "error creating credentials provider", http.StatusBadRequest)
		return
	}

	level.Debug(l).Log("message", "getting target information")
	targetInfo, err := cp.GetTarget(projectName, targetName)
	if err != nil {
		level.Error(l).Log("message", "error retrieving target information", "error", err)
		h.errorResponse(w, "error retrieving target information", http.StatusBadRequest)
		return
	}

	jsonResult, err := json.Marshal(targetInfo)
	if err != nil {
		level.Error(l).Log("message", "error serializing json target data", "error", err)
		h.errorResponse(w, "error serializing json target data", http.StatusInternalServerError)
		return
	}

	fmt.Fprint(w, string(jsonResult))
}

// Returns the logs for a workflow
func (h handler) getWorkflowLogs(w http.ResponseWriter, r *http.Request) {
	vars := mux.Vars(r)
	workflowName := vars["workflowName"]

	l := h.requestLogger(r, "op", "get-workflow-logs", "workflow", workflowName)

	level.Debug(l).Log("message", "retrieving workflow logs")
	argoWorkflowLogs, err := h.argo.Logs(h.argoCtx, workflowName)
	if err != nil {
		level.Error(l).Log("message", "error getting workflow logs", "error", err)
		h.errorResponse(w, "error getting workflow logs", http.StatusBadRequest)
		return
	}

	jsonData, err := json.Marshal(argoWorkflowLogs)
	if err != nil {
		level.Error(l).Log("message", "error serializing workflow logs", "error", err)
		h.errorResponse(w, "error serializing workflow logs", http.StatusInternalServerError)
		return
	}
	fmt.Fprintln(w, string(jsonData))
}

// Streams workflow logs
func (h handler) getWorkflowLogStream(w http.ResponseWriter, r *http.Request) {
	w.Header().Set("Content-Type", "text/plain")
	vars := mux.Vars(r)
	workflowName := vars["workflowName"]

	l := h.requestLogger(r, "op", "get-workflow-log-stream", "workflow", workflowName)

	level.Debug(l).Log("message", "retrieving workflow logs", "workflow", workflowName)
	err := h.argo.LogStream(h.argoCtx, workflowName, w)
	if err != nil {
		level.Error(l).Log("message", "error getting workflow logstream", "error", err)
		h.errorResponse(w, "error getting workflow logs", http.StatusBadRequest)
		return
	}
}

// Returns a new token
func newArgoCloudOpsToken(provider, key, secret string) *token {
	return &token{
		Token: fmt.Sprintf("%s:%s:%s", provider, key, secret),
	}
}

// Creates a project
func (h handler) createProject(w http.ResponseWriter, r *http.Request) {
	l := h.requestLogger(r, "op", "create-project")

	level.Debug(l).Log("message", "validating authorization header for create project")
	ah := r.Header.Get("Authorization")
	a := credentials.NewAuthorization(ah)
	if err := a.Validate(a.ValidateAuthorizedAdmin(h.env.AdminSecret)); err != nil {
		h.errorResponse(w, "error unauthorized, invalid authorization header", http.StatusUnauthorized)
	}
	ctx := r.Context()

	var capp requests.CreateProject
	reqBody, err := ioutil.ReadAll(r.Body)
	if err != nil {
		level.Error(l).Log("message", "error reading request body", "error", err)
		h.errorResponse(w, "error reading request body", http.StatusInternalServerError)
		return
	}
	if err := json.Unmarshal(reqBody, &capp); err != nil {
		level.Error(l).Log("message", "error decoding request", "error", err)
		h.errorResponse(w, "error decoding request", http.StatusBadRequest)
		return
	}
	if err := capp.Validate(); err != nil {
		level.Error(l).Log("message", "error validating request", "error", err)
		h.errorResponse(w, fmt.Sprintf("error validating request, %s", err), http.StatusBadRequest)
		return
	}

	l = log.With(l, "project", capp.Name)

	cpSvc, err := h.newCredsProviderSvc(h.vaultConfig, r.Header)
	if err != nil {
		level.Error(l).Log("message", "error creating credentials provider service", "error", err)
		h.errorResponse(w, "error creating credentials provider service", http.StatusBadRequest)
		return
	}

	level.Debug(l).Log("message", "creating credential provider")
	cp, err := h.newCredentialsProvider(*a, cpSvc)
	if err != nil {
		level.Error(l).Log("message", "error creating credentials provider", "error", err)
		h.errorResponse(w, "error creating credentials provider", http.StatusBadRequest)
		return
	}

<<<<<<< HEAD
=======
	isValidProjectName, err := h.validateProjectName(capp.Name, w)
	if !isValidProjectName {
		level.Error(l).Log("message", err)
		return
	}

	isValidGitRepo, err := h.validateGitRepository(capp.Repository, w)
	if !isValidGitRepo {
		level.Error(l).Log("message", err)
		return
	}

>>>>>>> 24bc94ec
	projectExists, err := cp.ProjectExists(capp.Name)
	if err != nil {
		level.Error(l).Log("message", "error checking project", "error", err)
		h.errorResponse(w, "error checking project", http.StatusInternalServerError)
		return
	}

	if projectExists {
		level.Error(l).Log("error", "project already exists")
		h.errorResponse(w, "project already exists", http.StatusBadRequest)
		return
	}

	level.Debug(l).Log("message", "inserting into db")
	err = h.dbClient.CreateProjectEntry(ctx, db.ProjectEntry{
		ProjectID:  capp.Name,
		Repository: capp.Repository,
	})
	if err != nil {
		h.errorResponse(w, "error creating project", http.StatusInternalServerError)
		return
	}
	level.Debug(l).Log("message", "creating project")
	role, secret, err := cp.CreateProject(capp.Name)
	if err != nil {
		level.Error(l).Log("message", "error creating project", "error", err)
		h.errorResponse(w, "error creating project", http.StatusInternalServerError)
		return
	}

	level.Debug(l).Log("message", "retrieving Argo CloudOps token")
	t := newArgoCloudOpsToken("vault", role, secret)
	jsonResult, err := json.Marshal(t)
	if err != nil {
		level.Error(l).Log("message", "error serializing token", "error", err)
		h.errorResponse(w, "error serializing token", http.StatusInternalServerError)
		return
	}
	fmt.Fprint(w, string(jsonResult))
}

// Get a project
func (h handler) getProject(w http.ResponseWriter, r *http.Request) {
	vars := mux.Vars(r)
	projectName := vars["projectName"]

	l := h.requestLogger(r, "op", "get-project", "project", projectName)

	level.Debug(l).Log("message", "validating authorization header for get project")
	ah := r.Header.Get("Authorization")
	a := credentials.NewAuthorization(ah)
	if err := a.Validate(a.ValidateAuthorizedAdmin(h.env.AdminSecret)); err != nil {
		h.errorResponse(w, "error unauthorized, invalid authorization header", http.StatusUnauthorized)
		return
	}

	cpSvc, err := h.newCredsProviderSvc(h.vaultConfig, r.Header)
	if err != nil {
		level.Error(l).Log("message", "error creating credentials provider service", "error", err)
		h.errorResponse(w, "error creating credentials provider service", http.StatusBadRequest)
		return
	}

	level.Debug(l).Log("message", "creating credential provider")
	cp, err := h.newCredentialsProvider(*a, cpSvc)
	if err != nil {
		level.Error(l).Log("message", "error creating credentials provider", "error", err)
		h.errorResponse(w, "error creating credentials provider", http.StatusBadRequest)
		return
	}

	level.Debug(l).Log("message", "getting project")
	resp, err := cp.GetProject(projectName)
	if err != nil {
		level.Error(l).Log("message", "error retrieving project", "error", err)
		h.errorResponse(w, "error retrieving project", http.StatusNotFound)
		return
	}

	data, err := json.Marshal(resp)
	if err != nil {
		level.Error(l).Log("message", "error creating response", "error", err)
		h.errorResponse(w, "error creating response object", http.StatusInternalServerError)
		return
	}

	fmt.Fprint(w, data)
}

// Delete a project
func (h handler) deleteProject(w http.ResponseWriter, r *http.Request) {
	vars := mux.Vars(r)
	projectName := vars["projectName"]

	l := h.requestLogger(r, "op", "delete-project", "project", projectName)

	level.Debug(l).Log("message", "validating authorization header for delete project")
	ctx := r.Context()

	ah := r.Header.Get("Authorization")
	a := credentials.NewAuthorization(ah)
	if err := a.Validate(a.ValidateAuthorizedAdmin(h.env.AdminSecret)); err != nil {
		h.errorResponse(w, "error unauthorized, invalid authorization header", http.StatusUnauthorized)
		return
	}

	cpSvc, err := h.newCredsProviderSvc(h.vaultConfig, r.Header)
	if err != nil {
		level.Error(l).Log("message", "error creating credentials provider service", "error", err)
		h.errorResponse(w, "error creating credentials provider service", http.StatusBadRequest)
		return
	}

	level.Debug(l).Log("message", "creating credential provider")
	cp, err := h.newCredentialsProvider(*a, cpSvc)
	if err != nil {
		level.Error(l).Log("message", "error creating credentials provider", "error", err)
		h.errorResponse(w, "error creating credentials provider", http.StatusBadRequest)
		return
	}

	level.Debug(l).Log("message", "checking if project exists")
	projectExists, err := cp.ProjectExists(projectName)
	if err != nil {
		level.Error(l).Log("message", "error checking project", "error", err)
		h.errorResponse(w, "error checking project", http.StatusInternalServerError)
		return
	}

	if !projectExists {
		level.Debug(l).Log("message", "no action required because project does not exist")
		return
	}

	level.Debug(l).Log("message", "getting all targets in project")
	targets, err := cp.ListTargets(projectName)
	if err != nil {
		level.Error(l).Log("message", "error getting all targets", "error", err)
		h.errorResponse(w, "error getting all targets", http.StatusInternalServerError)
		return
	}

	if len(targets) > 0 {
		level.Error(l).Log("error", "project has existing targets, not deleting")
		h.errorResponse(w, "project has existing targets, not deleting", http.StatusBadRequest)
		return
	}

	level.Debug(l).Log("message", "deleting project")
	err = cp.DeleteProject(projectName)
	if err != nil {
		level.Error(l).Log("message", "error deleting project", "error", err)
		h.errorResponse(w, "error deleting project", http.StatusBadRequest)
		return
	}

	level.Debug(h.logger).Log("message", "deleting from db")
	if err = h.dbClient.DeleteProjectEntry(ctx, projectName); err != nil {
		h.errorResponse(w, "error deleting project", http.StatusBadRequest)
		return
	}
}

// Creates a target
func (h handler) createTarget(w http.ResponseWriter, r *http.Request) {
	vars := mux.Vars(r)
	projectName := vars["projectName"]

	l := h.requestLogger(r, "op", "create-target", "project", projectName)

	level.Debug(l).Log("message", "validating authorization header for create target")
	ah := r.Header.Get("Authorization")
	a := credentials.NewAuthorization(ah)
	if err := a.Validate(a.ValidateAuthorizedAdmin(h.env.AdminSecret)); err != nil {
		h.errorResponse(w, "error unauthorized, invalid authorization header", http.StatusUnauthorized)
		return
	}
	level.Debug(l).Log("message", "reading request body")

	var ctr requests.CreateTarget
	reqBody, err := ioutil.ReadAll(r.Body)
	if err != nil {
		level.Error(l).Log("message", "error reading request data", "error", err)
		h.errorResponse(w, "error reading request data", http.StatusBadRequest)
	}

	if err := json.Unmarshal(reqBody, &ctr); err != nil {
		level.Error(l).Log("message", "error processing request", "error", err)
		h.errorResponse(w, "error processing request", http.StatusBadRequest)
		return
	}

	if err := ctr.Validate(); err != nil {
		level.Error(l).Log("message", "error validating request", "error", err)
		h.errorResponse(w, fmt.Sprintf("error validating request, %v", err), http.StatusBadRequest)
		return
	}

	l = log.With(l, "target", ctr.Name)

	cpSvc, err := h.newCredsProviderSvc(h.vaultConfig, r.Header)
	if err != nil {
		level.Error(l).Log("message", "error creating credentials provider service", "error", err)
		h.errorResponse(w, "error creating credentials provider service", http.StatusBadRequest)
		return
	}

	level.Debug(l).Log("message", "creating credential provider")
	cp, err := h.newCredentialsProvider(*a, cpSvc)
	if err != nil {
		level.Error(l).Log("message", "error creating credentials provider", "error", err)
		h.errorResponse(w, "error creating credentials provider", http.StatusInternalServerError)
		return
	}

	targetExists, _ := cp.TargetExists(projectName, ctr.Name)
	if targetExists {
		level.Error(l).Log("message", "target name must not already exist")
		h.errorResponse(w, "target name must not already exist", http.StatusBadRequest)
		return
	}

	level.Debug(l).Log("message", "creating target")
	err = cp.CreateTarget(projectName, ctr)
	if err != nil {
		level.Error(l).Log("message", "error creating target", "error", err)
		h.errorResponse(w, "error creating target", http.StatusInternalServerError)
		return
	}

	fmt.Fprint(w, "{}")
}

// Deletes a target
func (h handler) deleteTarget(w http.ResponseWriter, r *http.Request) {
	vars := mux.Vars(r)
	projectName := vars["projectName"]
	targetName := vars["targetName"]

	l := h.requestLogger(r, "op", "delete-target", "project", projectName, "target", targetName)

	level.Debug(l).Log("message", "validating authorization header for delete target")
	ah := r.Header.Get("Authorization")
	a := credentials.NewAuthorization(ah)
	if err := a.Validate(a.ValidateAuthorizedAdmin(h.env.AdminSecret)); err != nil {
		h.errorResponse(w, "error unauthorized, invalid authorization header", http.StatusUnauthorized)
		return
	}

	cpSvc, err := h.newCredsProviderSvc(h.vaultConfig, r.Header)
	if err != nil {
		level.Error(l).Log("message", "error creating credentials provider service", "error", err)
		h.errorResponse(w, "error creating credentials provider service", http.StatusBadRequest)
		return
	}

	level.Debug(l).Log("message", "creating credential provider")
	cp, err := h.newCredentialsProvider(*a, cpSvc)
	if err != nil {
		level.Error(l).Log("message", "error creating credentials provider", "error", err)
		h.errorResponse(w, "error creating credentials provider", http.StatusBadRequest)
		return
	}

	level.Debug(l).Log("message", "deleting target")
	err = cp.DeleteTarget(projectName, targetName)
	if err != nil {
		level.Error(l).Log("message", "error deleting target", "error", err)
		h.errorResponse(w, "error deleting target", http.StatusBadRequest)
		return
	}
}

// Lists the targets for a project
func (h handler) listTargets(w http.ResponseWriter, r *http.Request) {
	vars := mux.Vars(r)
	projectName := vars["projectName"]

	l := h.requestLogger(r, "op", "list-targets", "project", projectName)

	level.Debug(l).Log("message", "validating authorization header for target list")
	ah := r.Header.Get("Authorization")
	a := credentials.NewAuthorization(ah)
	if err := a.Validate(a.ValidateAuthorizedAdmin(h.env.AdminSecret)); err != nil {
		h.errorResponse(w, "error unauthorized, invalid authorization header", http.StatusUnauthorized)
		return
	}

	cpSvc, err := h.newCredsProviderSvc(h.vaultConfig, r.Header)
	if err != nil {
		level.Error(l).Log("message", "error creating credentials provider service", "error", err)
		h.errorResponse(w, "error creating credentials provider service", http.StatusBadRequest)
		return
	}

	level.Debug(l).Log("message", "creating credential provider")
	cp, err := h.newCredentialsProvider(*a, cpSvc)
	if err != nil {
		level.Error(l).Log("message", "error creating credentials provider", "error", err)
		h.errorResponse(w, "error creating credentials provider", http.StatusInternalServerError)
		return
	}

	targets, err := cp.ListTargets(projectName)
	if err != nil {
		level.Error(l).Log("message", "error listing targets", "error", err)
		h.errorResponse(w, "error listing targets", http.StatusInternalServerError)
		return
	}

	data, err := json.Marshal(targets)
	if err != nil {
		level.Error(l).Log("message", "error serializing targets", "error", err)
	}

	fmt.Fprint(w, string(data))
}

// Convenience method that writes a failure response in a standard manner
func (h handler) errorResponse(w http.ResponseWriter, message string, httpStatus int) {
	r := generateErrorResponseJSON(message)
	w.WriteHeader(httpStatus)
	fmt.Fprint(w, r)
}

<<<<<<< HEAD
=======
// Validates a project name
func (h handler) validateProjectName(projectName string, w http.ResponseWriter) (bool, error) {
	if len(projectName) < 4 {
		h.errorResponse(w, "project name must be greater than 3 characters", http.StatusBadRequest)
		return false, errors.New("project name must be greater than 3 characters")
	}

	if len(projectName) > 32 {
		h.errorResponse(w, "project name must be less than 32 characters", http.StatusBadRequest)
		return false, errors.New("project name must be less than 32 characters")
	}

	if !isStringAlphaNumeric(projectName) {
		h.errorResponse(w, "project name must be alpha-numeric", http.StatusBadRequest)
		return false, errors.New("project name must be alpha-numeric")
	}

	return true, nil
}

// Validates a target name
func (h handler) validateTargetName(targetName string, w http.ResponseWriter) (bool, error) {
	if len(targetName) < 4 {
		h.errorResponse(w, "target name must be greater than 3 characters", http.StatusBadRequest)
		return false, errors.New("target name must be greater than 3 characters")
	}

	if len(targetName) > 32 {
		h.errorResponse(w, "target name must be less than 32 characters", http.StatusBadRequest)
		return false, errors.New("target name must be less than 32 characters")
	}

	if !isStringAlphaNumericUnderscore(targetName) {
		h.errorResponse(w, "target name must be alpha-numeric with underscores", http.StatusBadRequest)
		return false, errors.New("target name must be alpha-numeric with underscores")
	}

	return true, nil
}

// Validates git repository
func (h handler) validateGitRepository(gitRepo string, w http.ResponseWriter) (bool, error) {
	isGitRepo := regexp.MustCompile(`^git@([\w\d\.]+):(.*)`).MatchString

	if !isGitRepo(gitRepo) {
		h.errorResponse(w, "git repository must match regex `^git@([\\w\\d\\.]+):(.*)`", http.StatusBadRequest)
		return false, errors.New("git repository must match regex `^git@([\\w\\d\\.]+):(.*)`")
	}

	return true, nil
}

// Returns true, if the image uri is a valid container image uri
func (h handler) isValidImageURI(imageURI string) bool {
	_, err := reference.ParseAnyReference(imageURI)
	return err == nil
}

>>>>>>> 24bc94ec
func generateEnvVariablesString(environmentVariables map[string]string) string {
	if len(environmentVariables) == 0 {
		return ""
	}

	r := "env"
	for k, v := range environmentVariables {
		tmp := r + fmt.Sprintf(" %s=%s", k, v)
		r = tmp
	}
	return r
}

func (h handler) requestLogger(r *http.Request, fields ...string) log.Logger {
	return log.With(h.logger, "txid", r.Header.Get(txIDHeader), fields)
}<|MERGE_RESOLUTION|>--- conflicted
+++ resolved
@@ -136,14 +136,14 @@
 }
 
 // Creates workflow init params by pulling manifest from given git repo, commit sha, and code path
-func (h handler) loadCreateWorkflowRequestFromGit(repository, commitHash, path string) (requests.ExecuteWorkflow, error) {
+func (h handler) loadCreateWorkflowRequestFromGit(repository, commitHash, path string) (requests.CreateWorkflow, error) {
 	level.Debug(h.logger).Log("message", fmt.Sprintf("retrieving manifest from repository %s at sha %s with path %s", repository, commitHash, path))
 	fileContents, err := h.gitClient.GetManifestFile(repository, commitHash, path)
 	if err != nil {
-		return requests.ExecuteWorkflow{}, err
-	}
-
-	var cwr requests.ExecuteWorkflow
+		return requests.CreateWorkflow{}, err
+	}
+
+	var cwr requests.CreateWorkflow
 	err = yaml.Unmarshal(fileContents, &cwr)
 	return cwr, err
 }
@@ -220,7 +220,7 @@
 	}
 
 	level.Debug(l).Log("message", "reading request body")
-	var cwr requests.ExecuteWorkflow
+	var cwr requests.CreateWorkflow
 	reqBody, err := ioutil.ReadAll(r.Body)
 	if err != nil {
 		level.Error(l).Log("message", "error reading workflow request data", "error", err)
@@ -242,7 +242,7 @@
 // Creates a workflow
 // Context is not currently used as Argo has its own and Vault doesn't
 // currently support it.
-func (h handler) createWorkflowFromRequest(_ context.Context, w http.ResponseWriter, r *http.Request, a *credentials.Authorization, cwr requests.ExecuteWorkflow, l log.Logger) {
+func (h handler) createWorkflowFromRequest(_ context.Context, w http.ResponseWriter, r *http.Request, a *credentials.Authorization, cwr requests.CreateWorkflow, l log.Logger) {
 	types, err := h.config.listTypes(cwr.Framework)
 	if err != nil {
 		level.Error(l).Log("message", "error reading types from config", "error", err)
@@ -521,21 +521,6 @@
 		return
 	}
 
-<<<<<<< HEAD
-=======
-	isValidProjectName, err := h.validateProjectName(capp.Name, w)
-	if !isValidProjectName {
-		level.Error(l).Log("message", err)
-		return
-	}
-
-	isValidGitRepo, err := h.validateGitRepository(capp.Repository, w)
-	if !isValidGitRepo {
-		level.Error(l).Log("message", err)
-		return
-	}
-
->>>>>>> 24bc94ec
 	projectExists, err := cp.ProjectExists(capp.Name)
 	if err != nil {
 		level.Error(l).Log("message", "error checking project", "error", err)
@@ -861,67 +846,6 @@
 	fmt.Fprint(w, r)
 }
 
-<<<<<<< HEAD
-=======
-// Validates a project name
-func (h handler) validateProjectName(projectName string, w http.ResponseWriter) (bool, error) {
-	if len(projectName) < 4 {
-		h.errorResponse(w, "project name must be greater than 3 characters", http.StatusBadRequest)
-		return false, errors.New("project name must be greater than 3 characters")
-	}
-
-	if len(projectName) > 32 {
-		h.errorResponse(w, "project name must be less than 32 characters", http.StatusBadRequest)
-		return false, errors.New("project name must be less than 32 characters")
-	}
-
-	if !isStringAlphaNumeric(projectName) {
-		h.errorResponse(w, "project name must be alpha-numeric", http.StatusBadRequest)
-		return false, errors.New("project name must be alpha-numeric")
-	}
-
-	return true, nil
-}
-
-// Validates a target name
-func (h handler) validateTargetName(targetName string, w http.ResponseWriter) (bool, error) {
-	if len(targetName) < 4 {
-		h.errorResponse(w, "target name must be greater than 3 characters", http.StatusBadRequest)
-		return false, errors.New("target name must be greater than 3 characters")
-	}
-
-	if len(targetName) > 32 {
-		h.errorResponse(w, "target name must be less than 32 characters", http.StatusBadRequest)
-		return false, errors.New("target name must be less than 32 characters")
-	}
-
-	if !isStringAlphaNumericUnderscore(targetName) {
-		h.errorResponse(w, "target name must be alpha-numeric with underscores", http.StatusBadRequest)
-		return false, errors.New("target name must be alpha-numeric with underscores")
-	}
-
-	return true, nil
-}
-
-// Validates git repository
-func (h handler) validateGitRepository(gitRepo string, w http.ResponseWriter) (bool, error) {
-	isGitRepo := regexp.MustCompile(`^git@([\w\d\.]+):(.*)`).MatchString
-
-	if !isGitRepo(gitRepo) {
-		h.errorResponse(w, "git repository must match regex `^git@([\\w\\d\\.]+):(.*)`", http.StatusBadRequest)
-		return false, errors.New("git repository must match regex `^git@([\\w\\d\\.]+):(.*)`")
-	}
-
-	return true, nil
-}
-
-// Returns true, if the image uri is a valid container image uri
-func (h handler) isValidImageURI(imageURI string) bool {
-	_, err := reference.ParseAnyReference(imageURI)
-	return err == nil
-}
-
->>>>>>> 24bc94ec
 func generateEnvVariablesString(environmentVariables map[string]string) string {
 	if len(environmentVariables) == 0 {
 		return ""
