package main

import (
	"context"
	"encoding/json"
	"errors"
	"fmt"
	"io/ioutil"
	"net/http"
	"strings"

	"github.com/cello-proj/cello/internal/requests"
	"github.com/cello-proj/cello/internal/responses"
	"github.com/cello-proj/cello/internal/types"
	"github.com/cello-proj/cello/service/internal/credentials"
	"github.com/cello-proj/cello/service/internal/db"
	"github.com/cello-proj/cello/service/internal/env"
	"github.com/cello-proj/cello/service/internal/git"
	"github.com/cello-proj/cello/service/internal/workflow"

	"github.com/go-kit/log"
	"github.com/go-kit/log/level"
	"github.com/gorilla/mux"
	upper "github.com/upper/db/v4"
	"gopkg.in/yaml.v2"
)

// Represents a JWT token.
type token struct {
	Token string `json:"token"`
}

// Represents an error response.
type errorResponse struct {
	ErrorMessage string `json:"error_message"`
}

// Generates error response JSON.
func generateErrorResponseJSON(message string) string {
	er := errorResponse{
		ErrorMessage: message,
	}
	// TODO swallowing error since this is only internally ever passed message
	jsonData, _ := json.Marshal(er)
	return string(jsonData)
}

// HTTP handler
type handler struct {
	logger                 log.Logger
	newCredentialsProvider func(a credentials.Authorization, env env.Vars, h http.Header, vaultConfig credentials.VaultConfigFn, fn credentials.VaultSvcFn) (credentials.Provider, error)
	argo                   workflow.Workflow
	argoCtx                context.Context
	config                 *Config
	gitClient              git.Client
	env                    env.Vars
	dbClient               db.Client
}

// Service HealthCheck
func (h *handler) healthCheck(w http.ResponseWriter, r *http.Request) {
	vaultEndpoint := fmt.Sprintf("%s/v1/sys/health", h.env.VaultAddress)
	l := h.requestLogger(r, "op", "health-check", "vault-endpoint", vaultEndpoint)

	// #nosec
	response, err := http.Get(vaultEndpoint)
	if err != nil {
		level.Error(l).Log("message", "received error connecting to vault", "error", err)
		w.WriteHeader(http.StatusServiceUnavailable)
		fmt.Fprintln(w, "Health check failed")
		return
	}

	// We don't care about the body but need to read it all and close it
	// regardless.
	// https://golang.org/pkg/net/http/#Client.Do
	defer response.Body.Close()
	_, err = ioutil.ReadAll(response.Body)
	if err != nil {
		level.Warn(l).Log("message", "unable to read vault body; continuing", "error", err)
		// Continue on and handle the actual response code from Vault accordingly.
	}

	if response.StatusCode != 200 && response.StatusCode != 429 {
		level.Error(l).Log("message", fmt.Sprintf("received code %d which is not 200 (initialized, unsealed, and active) or 429 (unsealed and standby) when connecting to vault", response.StatusCode))
		w.WriteHeader(http.StatusServiceUnavailable)
		fmt.Fprintln(w, "Health check failed")
		return
	}

	fmt.Fprintln(w, "Health check succeeded")
}

// Lists workflows
func (h handler) listWorkflows(w http.ResponseWriter, r *http.Request) {
	// TODO authenticate user can list this workflow once auth figured out
	// TODO fail if project / target does not exist or are not valid format
	vars := mux.Vars(r)
	projectName := vars["projectName"]
	targetName := vars["targetName"]

	l := h.requestLogger(r, "op", "list-workflows", "project", projectName, "target", targetName)

	level.Debug(l).Log("message", "listing workflows")
	workflowIDs, err := h.argo.List(h.argoCtx)
	if err != nil {
		level.Error(l).Log("message", "error listing workflows", "error", err)
		h.errorResponse(w, "error listing workflows", http.StatusInternalServerError)
		return
	}

	// Only return workflows the target project / target
	var workflows []workflow.Status
	prefix := fmt.Sprintf("%s-%s", projectName, targetName)
	for _, workflowID := range workflowIDs {
		if strings.HasPrefix(workflowID, prefix) {
			workflow, err := h.argo.Status(h.argoCtx, workflowID)
			if err != nil {
				level.Error(l).Log("message", "error retrieving workflows", "error", err)
				h.errorResponse(w, "error retrieving workflows", http.StatusInternalServerError)
				return
			}
			workflows = append(workflows, *workflow)
		}
	}

	jsonData, err := json.Marshal(workflows)
	if err != nil {
		level.Error(l).Log("message", "error serializing workflow IDs", "error", err)
		h.errorResponse(w, "error serializing workflow IDs", http.StatusInternalServerError)
		return
	}

	fmt.Fprintln(w, string(jsonData))
}

// Creates workflow init params by pulling manifest from given git repo, commit sha, and code path
func (h handler) loadCreateWorkflowRequestFromGit(repository, commitHash, path string) (requests.CreateWorkflow, error) {
	level.Debug(h.logger).Log("message", fmt.Sprintf("retrieving manifest from repository %s at sha %s with path %s", repository, commitHash, path))
	fileContents, err := h.gitClient.GetManifestFile(repository, commitHash, path)
	if err != nil {
		return requests.CreateWorkflow{}, err
	}

	var cwr requests.CreateWorkflow
	err = yaml.Unmarshal(fileContents, &cwr)
	return cwr, err
}

func (h handler) createWorkflowFromGit(w http.ResponseWriter, r *http.Request) {
	l := h.requestLogger(r, "op", "create-workflow-from-git")

	ctx := r.Context()

	level.Debug(l).Log("message", "validating authorization header for create workflow from git")
	ah := r.Header.Get("Authorization")
	a, err := credentials.NewAuthorization(ah)
	if err != nil {
		h.errorResponse(w, "error unauthorized, invalid authorization header format", http.StatusUnauthorized)
		return
	}
	// TODO we need to ensure this _isn't an admin...
	if err := a.Validate(); err != nil {
		h.errorResponse(w, "error unauthorized, invalid authorization header", http.StatusUnauthorized)
		return
	}

	level.Debug(l).Log("message", "reading request body")
	reqBody, err := ioutil.ReadAll(r.Body)
	if err != nil {
		level.Error(l).Log("message", "error reading request data", "error", err)
		h.errorResponse(w, "error reading request data", http.StatusInternalServerError)
		return
	}

	var cgwr requests.CreateGitWorkflow
	err = json.Unmarshal(reqBody, &cgwr)
	if err != nil {
		level.Error(l).Log("message", "error deserializing request body", "error", err)
		h.errorResponse(w, "error deserializing request body", http.StatusBadRequest)
		return
	}

	if err := cgwr.Validate(); err != nil {
		level.Error(l).Log("message", "error validating request", "error", err)
		h.errorResponse(w, fmt.Sprintf("invalid request, %s", err), http.StatusBadRequest)
		return
	}

	vars := mux.Vars(r)
	projectName := vars["projectName"]
	projectEntry, err := h.dbClient.ReadProjectEntry(ctx, projectName)
	if err != nil {
		level.Error(l).Log("message", "error reading project data", "error", err)
		h.errorResponse(w, "error reading project data", http.StatusInternalServerError)
		return
	}

	cwr, err := h.loadCreateWorkflowRequestFromGit(projectEntry.Repository, cgwr.CommitHash, cgwr.Path)
	if err != nil {
		level.Error(l).Log("message", "error loading workflow data from git", "error", err)
		h.errorResponse(w, "error loading workflow data from git", http.StatusInternalServerError)
		return
	}

	log.With(l, "project", cwr.ProjectName, "target", cwr.TargetName, "framework", cwr.Framework, "type", cwr.Type, "workflow-template", cwr.WorkflowTemplateName)

	level.Debug(l).Log("message", "creating workflow")
	h.createWorkflowFromRequest(ctx, w, r, a, cwr, l)
}

// Creates a workflow
func (h handler) createWorkflow(w http.ResponseWriter, r *http.Request) {
	l := h.requestLogger(r, "op", "create-workflow")

	ctx := r.Context()

	level.Debug(l).Log("message", "validating authorization header for create workflow")
	ah := r.Header.Get("Authorization")
	a, err := credentials.NewAuthorization(ah)
	if err != nil {
		h.errorResponse(w, "error unauthorized, invalid authorization header format", http.StatusUnauthorized)
		return
	}
	if err := a.Validate(); err != nil {
		h.errorResponse(w, "error unauthorized, invalid authorization header", http.StatusUnauthorized)
		return
	}

	level.Debug(l).Log("message", "reading request body")
	var cwr requests.CreateWorkflow
	reqBody, err := ioutil.ReadAll(r.Body)
	if err != nil {
		level.Error(l).Log("message", "error reading workflow request data", "error", err)
		h.errorResponse(w, "error reading workflow request data", http.StatusInternalServerError)
		return
	}

	if err := json.Unmarshal(reqBody, &cwr); err != nil {
		level.Error(l).Log("message", "error deserializing workflow data", "error", err)
		h.errorResponse(w, "error deserializing workflow data", http.StatusBadRequest)
		return
	}

	log.With(l, "project", cwr.ProjectName, "target", cwr.TargetName, "framework", cwr.Framework, "type", cwr.Type, "workflow-template", cwr.WorkflowTemplateName)
	level.Debug(l).Log("message", "creating workflow")
	h.createWorkflowFromRequest(ctx, w, r, a, cwr, l)
}

// Creates a workflow
// Context is not currently used as Argo has its own and Vault doesn't
// currently support it.
func (h handler) createWorkflowFromRequest(_ context.Context, w http.ResponseWriter, r *http.Request, a *credentials.Authorization, cwr requests.CreateWorkflow, l log.Logger) {
	types, err := h.config.listTypes(cwr.Framework)
	if err != nil {
		level.Error(l).Log("message", "error invalid framework", "error", err)
		h.errorResponse(
			w,
			fmt.Sprintf("invalid request, framework must be one of '%s'", strings.Join(h.config.listFrameworks(), " ")),
			http.StatusBadRequest,
		)
		return
	}

	level.Debug(l).Log("message", "validating workflow parameters")
	if err := cwr.Validate(
		cwr.ValidateType(types),
	); err != nil {
		level.Error(l).Log("message", "error validating request", "error", err)
		h.errorResponse(w, fmt.Sprintf("error invalid request, %s", err), http.StatusBadRequest)
		return
	}

	workflowFrom := fmt.Sprintf("workflowtemplate/%s", cwr.WorkflowTemplateName)
	executeContainerImageURI := cwr.Parameters["execute_container_image_uri"]
	environmentVariablesString := generateEnvVariablesString(cwr.EnvironmentVariables)

	level.Debug(l).Log("message", "generating command to execute")
	commandDefinition, err := h.config.getCommandDefinition(cwr.Framework, cwr.Type)
	if err != nil {
		level.Error(l).Log("message", "unable to get command definition", "error", err)
		h.errorResponse(w, "unable to retrieve command definition", http.StatusInternalServerError)
		return
	}
	executeCommand, err := generateExecuteCommand(commandDefinition, environmentVariablesString, cwr.Arguments)
	if err != nil {
		level.Error(l).Log("message", "unable to generate command", "error", err)
		h.errorResponse(w, "unable to generate command", http.StatusInternalServerError)
		return
	}

	level.Debug(l).Log("message", "creating new credentials provider")
	cp, err := h.newCredentialsProvider(*a, h.env, r.Header, credentials.NewVaultConfig, credentials.NewVaultSvc)
	if err != nil {
		level.Error(l).Log("message", "bad or unknown credentials provider", "error", err)
		h.errorResponse(w, "bad or unknown credentials provider", http.StatusInternalServerError)
		return
	}

	level.Debug(l).Log("message", "getting credentials provider token")
	credentialsToken, err := cp.GetToken()
	if err != nil {
		level.Error(l).Log("message", "error getting credentials provider token", "error", err)
		h.errorResponse(w, "error retrieving credentials provider token", http.StatusInternalServerError)
		return
	}

	projectExists, err := cp.ProjectExists(cwr.ProjectName)
	if err != nil {
		level.Error(l).Log("message", "error checking project", "error", err)
		h.errorResponse(w, "error checking project", http.StatusInternalServerError)
		return
	}

	if !projectExists {
		level.Error(l).Log("message", "project does not exist", "error", err)
		h.errorResponse(w, "project does not exist", http.StatusBadRequest)
		return
	}

	targetExists, err := cp.TargetExists(cwr.ProjectName, cwr.TargetName)
	if err != nil {
		level.Error(l).Log("message", "error retrieving target", "error", err)
		h.errorResponse(w, "error retrieving target", http.StatusInternalServerError)
		return
	}
	if !targetExists {
		level.Error(l).Log("message", "target not found")
		h.errorResponse(w, "target not found", http.StatusBadRequest)
		return
	}

	level.Debug(l).Log("message", "creating workflow parameters")
	parameters := workflow.NewParameters(environmentVariablesString, executeCommand, executeContainerImageURI, cwr.TargetName, cwr.ProjectName, cwr.Parameters, credentialsToken)

	workflowLabels := map[string]string{txIDHeader: r.Header.Get(txIDHeader)}

	level.Debug(l).Log("message", "creating workflow")
	workflowName, err := h.argo.Submit(h.argoCtx, workflowFrom, parameters, workflowLabels)
	if err != nil {
		level.Error(l).Log("message", "error creating workflow", "error", err)
		h.errorResponse(w, "error creating workflow", http.StatusInternalServerError)
		return
	}

	l = log.With(l, "workflow", workflowName)
	level.Debug(l).Log("message", "workflow created")
	tokenHead := credentialsToken[0:8]

	level.Info(l).Log("message", fmt.Sprintf("Received token '%s...'", tokenHead))
	var cwresp workflow.CreateWorkflowResponse
	cwresp.WorkflowName = workflowName
	jsonData, err := json.Marshal(cwresp)
	if err != nil {
		level.Error(l).Log("message", "error serializing workflow response", "error", err)
		h.errorResponse(w, "error serializing workflow response", http.StatusInternalServerError)
		return
	}
	fmt.Fprintln(w, string(jsonData))
}

// Gets a workflow
func (h handler) getWorkflow(w http.ResponseWriter, r *http.Request) {
	vars := mux.Vars(r)
	workflowName := vars["workflowName"]
	l := h.requestLogger(r, "op", "get-workflow", "workflow", workflowName)

	level.Debug(l).Log("message", "getting workflow status")
	status, err := h.argo.Status(h.argoCtx, workflowName)
	if err != nil {
		level.Error(l).Log("message", "error getting workflow", "error", err)
		h.errorResponse(w, "error getting workflow", http.StatusInternalServerError)
		return
	}

	level.Debug(l).Log("message", "decoding get workflow response")
	jsonData, err := json.Marshal(status)
	if err != nil {
		level.Error(l).Log("message", "error serializing workflow", "error", err)
		h.errorResponse(w, "error serializing workflow", http.StatusInternalServerError)
		return
	}

	fmt.Fprint(w, string(jsonData))
}

// Gets a target
func (h handler) getTarget(w http.ResponseWriter, r *http.Request) {
	vars := mux.Vars(r)
	projectName := vars["projectName"]
	targetName := vars["targetName"]

	l := h.requestLogger(r, "op", "get-target", "project", projectName, "target", targetName)

	level.Debug(l).Log("message", "validating authorization header for get target")
	ah := r.Header.Get("Authorization")
	a, err := credentials.NewAuthorization(ah)
	if err != nil {
		h.errorResponse(w, "error unauthorized, invalid authorization header format", http.StatusUnauthorized)
		return
	}
	if err := a.Validate(a.ValidateAuthorizedAdmin(h.env.AdminSecret)); err != nil {
		h.errorResponse(w, "error unauthorized, invalid authorization header", http.StatusUnauthorized)
		return
	}

	level.Debug(l).Log("message", "creating credential provider")
	cp, err := h.newCredentialsProvider(*a, h.env, r.Header, credentials.NewVaultConfig, credentials.NewVaultSvc)
	if err != nil {
		level.Error(l).Log("message", "error creating credentials provider", "error", err)
		h.errorResponse(w, "error creating credentials provider", http.StatusInternalServerError)
		return
	}

	targetExists, err := cp.TargetExists(projectName, targetName)
	if err != nil {
		level.Error(l).Log("message", "error retrieving target", "error", err)
		h.errorResponse(w, "error retrieving target", http.StatusInternalServerError)
		return
	}

	if !targetExists {
		level.Error(l).Log("message", "target not found")
		h.errorResponse(w, "target not found", http.StatusNotFound)
		return
	}

	level.Debug(l).Log("message", "getting target information")
	targetInfo, err := cp.GetTarget(projectName, targetName)
	if err != nil {
		level.Error(l).Log("message", "error retrieving target information", "error", err)
		h.errorResponse(w, "error retrieving target information", http.StatusInternalServerError)
		return
	}

	jsonResult, err := json.Marshal(targetInfo)
	if err != nil {
		level.Error(l).Log("message", "error serializing json target data", "error", err)
		h.errorResponse(w, "error serializing json target data", http.StatusInternalServerError)
		return
	}

	fmt.Fprint(w, string(jsonResult))
}

// Returns the logs for a workflow
func (h handler) getWorkflowLogs(w http.ResponseWriter, r *http.Request) {
	vars := mux.Vars(r)
	workflowName := vars["workflowName"]

	l := h.requestLogger(r, "op", "get-workflow-logs", "workflow", workflowName)

	level.Debug(l).Log("message", "retrieving workflow logs")
	argoWorkflowLogs, err := h.argo.Logs(h.argoCtx, workflowName)
	if err != nil {
		level.Error(l).Log("message", "error getting workflow logs", "error", err)
		h.errorResponse(w, "error getting workflow logs", http.StatusInternalServerError)
		return
	}

	jsonData, err := json.Marshal(argoWorkflowLogs)
	if err != nil {
		level.Error(l).Log("message", "error serializing workflow logs", "error", err)
		h.errorResponse(w, "error serializing workflow logs", http.StatusInternalServerError)
		return
	}
	fmt.Fprintln(w, string(jsonData))
}

// Streams workflow logs
func (h handler) getWorkflowLogStream(w http.ResponseWriter, r *http.Request) {
	w.Header().Set("Content-Type", "text/plain")
	w.Header().Set("X-Accel-Buffering", "no")
	vars := mux.Vars(r)
	workflowName := vars["workflowName"]

	l := h.requestLogger(r, "op", "get-workflow-log-stream", "workflow", workflowName)

	level.Debug(l).Log("message", "retrieving workflow logs", "workflow", workflowName)
	err := h.argo.LogStream(h.argoCtx, workflowName, w)
	if err != nil {
		level.Error(l).Log("message", "error getting workflow logstream", "error", err)
		h.errorResponse(w, "error getting workflow logs", http.StatusInternalServerError)
		return
	}
}

// Returns a new token
func newCelloToken(provider, key, secret string) *token {
	return &token{
		Token: fmt.Sprintf("%s:%s:%s", provider, key, secret),
	}
}

// Creates a project
func (h handler) createProject(w http.ResponseWriter, r *http.Request) {
	l := h.requestLogger(r, "op", "create-project")

	level.Debug(l).Log("message", "validating authorization header for create project")
	ah := r.Header.Get("Authorization")
	a, err := credentials.NewAuthorization(ah)
	if err != nil {
		h.errorResponse(w, "error unauthorized, invalid authorization header format", http.StatusUnauthorized)
		return
	}
	if err := a.Validate(a.ValidateAuthorizedAdmin(h.env.AdminSecret)); err != nil {
		h.errorResponse(w, "error unauthorized, invalid authorization header", http.StatusUnauthorized)
		return
	}

	ctx := r.Context()

	var capp requests.CreateProject
	reqBody, err := ioutil.ReadAll(r.Body)
	if err != nil {
		level.Error(l).Log("message", "error reading request body", "error", err)
		h.errorResponse(w, "error reading request body", http.StatusInternalServerError)
		return
	}
	if err := json.Unmarshal(reqBody, &capp); err != nil {
		level.Error(l).Log("message", "error decoding request", "error", err)
		h.errorResponse(w, "error decoding request", http.StatusBadRequest)
		return
	}
	if err := capp.Validate(); err != nil {
		level.Error(l).Log("message", "error invalid request", "error", err)
		h.errorResponse(w, fmt.Sprintf("invalid request, %s", err.Error()), http.StatusBadRequest)
		return
	}

	l = log.With(l, "project", capp.Name)

	level.Debug(l).Log("message", "creating credential provider")
	cp, err := h.newCredentialsProvider(*a, h.env, r.Header, credentials.NewVaultConfig, credentials.NewVaultSvc)
	if err != nil {
		level.Error(l).Log("message", "error creating credentials provider", "error", err)
		h.errorResponse(w, "error creating credentials provider", http.StatusInternalServerError)
		return
	}

	projectExists, err := cp.ProjectExists(capp.Name)
	if err != nil {
		level.Error(l).Log("message", "error checking project", "error", err)
		h.errorResponse(w, "error checking project", http.StatusInternalServerError)
		return
	}

	if projectExists {
		level.Error(l).Log("error", "project already exists")
		h.errorResponse(w, "project already exists", http.StatusBadRequest)
		return
	}

	level.Debug(l).Log("message", "inserting into db")
	err = h.dbClient.CreateProjectEntry(ctx, db.ProjectEntry{
		ProjectID:  capp.Name,
		Repository: capp.Repository,
	})
	if err != nil {
		level.Error(l).Log("message", "error inserting project to db", "error", err)
		h.errorResponse(w, "error creating project", http.StatusInternalServerError)
		return
	}
	level.Debug(l).Log("message", "creating project")
	role, secret, err := cp.CreateProject(capp.Name)
	if err != nil {
		level.Error(l).Log("message", "error creating project", "error", err)
		h.errorResponse(w, "error creating project", http.StatusInternalServerError)
		return
	}

	level.Debug(l).Log("message", "retrieving Cello token")
	t := newCelloToken("vault", role, secret)
	jsonResult, err := json.Marshal(t)
	if err != nil {
		level.Error(l).Log("message", "error serializing token", "error", err)
		h.errorResponse(w, "error serializing token", http.StatusInternalServerError)
		return
	}
	fmt.Fprint(w, string(jsonResult))
}

// Get a project
func (h handler) getProject(w http.ResponseWriter, r *http.Request) {
	vars := mux.Vars(r)
	projectName := vars["projectName"]

	l := h.requestLogger(r, "op", "get-project", "project", projectName)

	level.Debug(l).Log("message", "validating authorization header for get project")
	ah := r.Header.Get("Authorization")
	a, err := credentials.NewAuthorization(ah)
	if err != nil {
		h.errorResponse(w, "error unauthorized, invalid authorization header format", http.StatusUnauthorized)
		return
	}
	if err := a.Validate(a.ValidateAuthorizedAdmin(h.env.AdminSecret)); err != nil {
		h.errorResponse(w, "error unauthorized, invalid authorization header", http.StatusUnauthorized)
		return
	}

	level.Debug(l).Log("message", "getting project from database")
	ctx := r.Context()
	projectEntry, err := h.dbClient.ReadProjectEntry(ctx, projectName)
	if err != nil {
		level.Error(l).Log("message", "error retrieving project", "error", err)
		if errors.Is(err, upper.ErrNoMoreRows) {
			h.errorResponse(w, "error retrieving project", http.StatusNotFound)
		} else {
			h.errorResponse(w, "error retrieving project", http.StatusInternalServerError)
		}
		return
	}

	resp := responses.GetProject{
		Name:       projectName,
		Repository: projectEntry.Repository,
	}

	data, err := json.Marshal(resp)
	if err != nil {
		level.Error(l).Log("message", "error creating response", "error", err)
		h.errorResponse(w, "error creating response object", http.StatusInternalServerError)
		return
	}

	fmt.Fprint(w, string(data))
}

// Delete a project
func (h handler) deleteProject(w http.ResponseWriter, r *http.Request) {
	vars := mux.Vars(r)
	projectName := vars["projectName"]

	l := h.requestLogger(r, "op", "delete-project", "project", projectName)

	level.Debug(l).Log("message", "validating authorization header for delete project")
	ctx := r.Context()

	ah := r.Header.Get("Authorization")
	a, err := credentials.NewAuthorization(ah)
	if err != nil {
		h.errorResponse(w, "error unauthorized, invalid authorization header format", http.StatusUnauthorized)
		return
	}
	if err := a.Validate(a.ValidateAuthorizedAdmin(h.env.AdminSecret)); err != nil {
		h.errorResponse(w, "error unauthorized, invalid authorization header", http.StatusUnauthorized)
		return
	}

	level.Debug(l).Log("message", "creating credential provider")
	cp, err := h.newCredentialsProvider(*a, h.env, r.Header, credentials.NewVaultConfig, credentials.NewVaultSvc)
	if err != nil {
		level.Error(l).Log("message", "error creating credentials provider", "error", err)
		h.errorResponse(w, "error creating credentials provider", http.StatusInternalServerError)
		return
	}

	level.Debug(l).Log("message", "checking if project exists")
	projectExists, err := cp.ProjectExists(projectName)
	if err != nil {
		level.Error(l).Log("message", "error checking project", "error", err)
		h.errorResponse(w, "error checking project", http.StatusInternalServerError)
		return
	}

	if !projectExists {
		level.Debug(l).Log("message", "no action required because project does not exist")
		return
	}

	level.Debug(l).Log("message", "getting all targets in project")
	targets, err := cp.ListTargets(projectName)
	if err != nil {
		level.Error(l).Log("message", "error getting all targets", "error", err)
		h.errorResponse(w, "error getting all targets", http.StatusInternalServerError)
		return
	}

	if len(targets) > 0 {
		level.Error(l).Log("error", "project has existing targets, not deleting")
		h.errorResponse(w, "project has existing targets, not deleting", http.StatusBadRequest)
		return
	}

	level.Debug(l).Log("message", "deleting project")
	err = cp.DeleteProject(projectName)
	if err != nil {
		level.Error(l).Log("message", "error deleting project", "error", err)
		h.errorResponse(w, "error deleting project", http.StatusInternalServerError)
		return
	}

	level.Debug(h.logger).Log("message", "deleting from db")
	if err = h.dbClient.DeleteProjectEntry(ctx, projectName); err != nil {
		level.Error(l).Log("message", "error deleting project in database", "error", err)
		h.errorResponse(w, "error deleting project", http.StatusInternalServerError)
		return
	}
}

// Creates a target
func (h handler) createTarget(w http.ResponseWriter, r *http.Request) {
	vars := mux.Vars(r)
	projectName := vars["projectName"]

	l := h.requestLogger(r, "op", "create-target", "project", projectName)

	level.Debug(l).Log("message", "validating authorization header for create target")
	ah := r.Header.Get("Authorization")
	a, err := credentials.NewAuthorization(ah)
	if err != nil {
		h.errorResponse(w, "error unauthorized, invalid authorization header", http.StatusUnauthorized)
		return
	}
	if err := a.Validate(a.ValidateAuthorizedAdmin(h.env.AdminSecret)); err != nil {
		h.errorResponse(w, "unauthorized", http.StatusUnauthorized)
		return
	}
	level.Debug(l).Log("message", "reading request body")

	var ctr requests.CreateTarget
	reqBody, err := ioutil.ReadAll(r.Body)
	if err != nil {
		level.Error(l).Log("message", "error reading request data", "error", err)
		h.errorResponse(w, "error reading request data", http.StatusInternalServerError)
	}

	if err := json.Unmarshal(reqBody, &ctr); err != nil {
		level.Error(l).Log("message", "error processing request", "error", err)
		h.errorResponse(w, "error processing request", http.StatusBadRequest)
		return
	}

	if err := types.Target(ctr).Validate(); err != nil {
		level.Error(l).Log("message", "error invalid request", "error", err)
		h.errorResponse(w, fmt.Sprintf("invalid request, %s", err), http.StatusBadRequest)
		return
	}

	l = log.With(l, "target", ctr.Name)

	level.Debug(l).Log("message", "creating credential provider")
	cp, err := h.newCredentialsProvider(*a, h.env, r.Header, credentials.NewVaultConfig, credentials.NewVaultSvc)
	if err != nil {
		level.Error(l).Log("message", "error creating credentials provider", "error", err)
		h.errorResponse(w, "error creating credentials provider", http.StatusInternalServerError)
		return
	}

	projectExists, err := cp.ProjectExists(projectName)
	if err != nil {
		level.Error(l).Log("message", "error determining if project exists", "error", err)
	}

	// TODO Perhaps this should be 404
	if !projectExists {
		level.Error(l).Log("message", "project does not exist")
		h.errorResponse(w, "project does not exist", http.StatusBadRequest)
		return
	}

	targetExists, err := cp.TargetExists(projectName, ctr.Name)
	if err != nil {
		level.Error(l).Log("message", "error retrieving target", "error", err)
		h.errorResponse(w, "error retrieving target", http.StatusInternalServerError)
		return
	}
	if targetExists {
		level.Error(l).Log("message", "target name must not already exist")
		h.errorResponse(w, "target name must not already exist", http.StatusBadRequest)
		return
	}

	level.Debug(l).Log("message", "creating target")
	err = cp.CreateTarget(projectName, types.Target(ctr))
	if err != nil {
		level.Error(l).Log("message", "error creating target", "error", err)
		h.errorResponse(w, "error creating target", http.StatusInternalServerError)
		return
	}

	fmt.Fprint(w, "{}")
}

// Deletes a target
func (h handler) deleteTarget(w http.ResponseWriter, r *http.Request) {
	vars := mux.Vars(r)
	projectName := vars["projectName"]
	targetName := vars["targetName"]

	l := h.requestLogger(r, "op", "delete-target", "project", projectName, "target", targetName)

	level.Debug(l).Log("message", "validating authorization header for delete target")
	ah := r.Header.Get("Authorization")
	a, err := credentials.NewAuthorization(ah)
	if err != nil {
		h.errorResponse(w, "error unauthorized, invalid authorization header format", http.StatusUnauthorized)
		return
	}
	if err := a.Validate(a.ValidateAuthorizedAdmin(h.env.AdminSecret)); err != nil {
		h.errorResponse(w, "error unauthorized, invalid authorization header", http.StatusUnauthorized)
		return
	}

	level.Debug(l).Log("message", "creating credential provider")
	cp, err := h.newCredentialsProvider(*a, h.env, r.Header, credentials.NewVaultConfig, credentials.NewVaultSvc)
	if err != nil {
		level.Error(l).Log("message", "error creating credentials provider", "error", err)
		h.errorResponse(w, "error creating credentials provider", http.StatusInternalServerError)
		return
	}

	level.Debug(l).Log("message", "deleting target")
	err = cp.DeleteTarget(projectName, targetName)
	if err != nil {
		level.Error(l).Log("message", "error deleting target", "error", err)
		h.errorResponse(w, "error deleting target", http.StatusInternalServerError)
		return
	}
}

// Lists the targets for a project
func (h handler) listTargets(w http.ResponseWriter, r *http.Request) {
	vars := mux.Vars(r)
	projectName := vars["projectName"]

	l := h.requestLogger(r, "op", "list-targets", "project", projectName)

	level.Debug(l).Log("message", "validating authorization header for target list")
	ah := r.Header.Get("Authorization")
	a, err := credentials.NewAuthorization(ah)
	if err != nil {
		h.errorResponse(w, "error unauthorized, invalid authorization header format", http.StatusUnauthorized)
		return
	}
	if err := a.Validate(a.ValidateAuthorizedAdmin(h.env.AdminSecret)); err != nil {
		h.errorResponse(w, "error unauthorized, invalid authorization header", http.StatusUnauthorized)
		return
	}

	level.Debug(l).Log("message", "creating credential provider")
	cp, err := h.newCredentialsProvider(*a, h.env, r.Header, credentials.NewVaultConfig, credentials.NewVaultSvc)
	if err != nil {
		level.Error(l).Log("message", "error creating credentials provider", "error", err)
		h.errorResponse(w, "error creating credentials provider", http.StatusInternalServerError)
		return
	}

	level.Debug(l).Log("message", "checking if project exists")
	projectExists, err := cp.ProjectExists(projectName)
	if err != nil {
		level.Error(l).Log("message", "error checking project", "error", err)
		h.errorResponse(w, "error checking project", http.StatusInternalServerError)
		return
	}

	if !projectExists {
		level.Debug(l).Log("message", "project does not exist")
		h.errorResponse(w, "project does not exist", http.StatusNotFound)
		return
	}

	targets, err := cp.ListTargets(projectName)
	if err != nil {
		level.Error(l).Log("message", "error listing targets", "error", err)
		h.errorResponse(w, "error listing targets", http.StatusInternalServerError)
		return
	}

	data, err := json.Marshal(targets)
	if err != nil {
		level.Error(l).Log("message", "error serializing targets", "error", err)
		h.errorResponse(w, "error listing targets", http.StatusInternalServerError)
		return
	}

	fmt.Fprint(w, string(data))
}

// Updates a target
func (h handler) updateTarget(w http.ResponseWriter, r *http.Request) {
	vars := mux.Vars(r)
	projectName := vars["projectName"]
	targetName := vars["targetName"]

	l := h.requestLogger(r, "op", "update-target", "project", projectName, "target", targetName)

	level.Debug(l).Log("message", "validating authorization header for update target")
	ah := r.Header.Get("Authorization")
	a, err := credentials.NewAuthorization(ah)
	if err != nil {
		h.errorResponse(w, "error unauthorized, invalid authorization header", http.StatusUnauthorized)
		return
	}
	if err := a.Validate(a.ValidateAuthorizedAdmin(h.env.AdminSecret)); err != nil {
		h.errorResponse(w, "unauthorized", http.StatusUnauthorized)
		return
	}

	level.Debug(l).Log("message", "creating credential provider")
	cp, err := h.newCredentialsProvider(*a, h.env, r.Header, credentials.NewVaultConfig, credentials.NewVaultSvc)
	if err != nil {
		level.Error(l).Log("message", "error creating credentials provider", "error", err)
		h.errorResponse(w, "error creating credentials provider", http.StatusInternalServerError)
		return
	}

	projectExists, err := cp.ProjectExists(projectName)
	if err != nil {
		level.Error(l).Log("message", "error determining if project exists", "error", err)
		h.errorResponse(w, "error creating credentials provider", http.StatusInternalServerError)
		return
	}

	if !projectExists {
		level.Error(l).Log("message", "project does not exist")
		h.errorResponse(w, "project does not exist", http.StatusNotFound)
		return
	}

	targetExists, err := cp.TargetExists(projectName, targetName)
	if err != nil {
		level.Error(l).Log("message", "error retrieving target", "error", err)
		h.errorResponse(w, "error retrieving target", http.StatusInternalServerError)
		return
	}
	if !targetExists {
		level.Error(l).Log("message", "target not found")
		h.errorResponse(w, "target not found", http.StatusNotFound)
		return
	}

	target, err := cp.GetTarget(projectName, targetName)
	if err != nil {
		level.Error(l).Log("message", "error retrieving existing target")
		h.errorResponse(w, "error retrieving target", http.StatusInternalServerError)
		return
	}
	targetType := target.Type

	level.Debug(l).Log("message", "reading request body")
	reqBody, err := ioutil.ReadAll(r.Body)
	if err != nil {
		level.Error(l).Log("message", "error reading request data", "error", err)
		h.errorResponse(w, "error reading request data", http.StatusInternalServerError)
		return
	}

	// merge request data into existing target struct for update data
	if err := json.Unmarshal(reqBody, &target); err != nil {
		level.Error(l).Log("message", "error reading target properties data", "error", err)
		h.errorResponse(w, "error reading target properties data", http.StatusInternalServerError)
		return
	}
	// overwrite updated target with existing target name and type values so request body doesn't overwrite these values
	target.Name = targetName
	target.Type = targetType

	if err := target.Validate(); err != nil {
		level.Error(l).Log("message", "error invalid request", "error", err)
		h.errorResponse(w, fmt.Sprintf("invalid request, %s", err), http.StatusBadRequest)
		return
	}

	level.Debug(l).Log("message", "updating target")
	err = cp.UpdateTarget(projectName, target)
	if err != nil {
		level.Error(l).Log("message", "error updating target", "error", err)
		h.errorResponse(w, "error updating target", http.StatusInternalServerError)
		return
	}

	data, err := json.Marshal(target)
	if err != nil {
		level.Error(l).Log("message", "error creating response", "error", err)
		h.errorResponse(w, "error creating response object", http.StatusInternalServerError)
		return
	}

	fmt.Fprint(w, string(data))
}

<<<<<<< HEAD
// Delete a token
func (h handler) deleteToken(w http.ResponseWriter, r *http.Request) {
	vars := mux.Vars(r)
	projectName := vars["projectName"]
	tokenID := vars["tokenID"]

	l := h.requestLogger(r, "op", "delete-token", "project", projectName, "tokenID", tokenID)

	level.Debug(l).Log("message", "validating authorization header for delete token")

	ah := r.Header.Get("Authorization")
	a, err := credentials.NewAuthorization(ah)
	if err != nil {
		h.errorResponse(w, "error unauthorized, invalid authorization header format", http.StatusUnauthorized)
		return
	}
	if err := a.Validate(a.ValidateAuthorizedAdmin(h.env.AdminSecret)); err != nil {
		h.errorResponse(w, "error unauthorized, invalid authorization header", http.StatusUnauthorized)
		return
	}

	ctx := r.Context()

	level.Debug(l).Log("message", "deleting token from database")
	if err = h.dbClient.DeleteTokenEntry(ctx, tokenID); err != nil {
		level.Error(l).Log("message", "error deleting token in database", "error", err)
		h.errorResponse(w, "error deleting token", http.StatusInternalServerError)
		return
	}
}

=======
>>>>>>> c9a6d047
// Lists tokens for a project
func (h handler) listTokens(w http.ResponseWriter, r *http.Request) {
	vars := mux.Vars(r)
	projectName := vars["projectName"]

	l := h.requestLogger(r, "op", "list-tokens", "project", projectName)

	level.Debug(l).Log("message", "validating authorization header for token list")
	ah := r.Header.Get("Authorization")
	a, err := credentials.NewAuthorization(ah)
	if err != nil {
		h.errorResponse(w, "error unauthorized, invalid authorization header format", http.StatusUnauthorized)
		return
	}
	if err := a.Validate(a.ValidateAuthorizedAdmin(h.env.AdminSecret)); err != nil {
		h.errorResponse(w, "error unauthorized, invalid authorization header", http.StatusUnauthorized)
		return
	}

	ctx := r.Context()

	_, err = h.dbClient.ReadProjectEntry(ctx, projectName)
	if err != nil {
		level.Error(l).Log("message", "error retrieving project", "error", err)
		if errors.Is(err, upper.ErrNoMoreRows) {
			h.errorResponse(w, "project does not exist", http.StatusNotFound)
		} else {
			h.errorResponse(w, "error retrieving project", http.StatusInternalServerError)
		}
		return
	}

	tokens, err := h.dbClient.ListTokenEntries(ctx, projectName)
	if err != nil {
		level.Error(l).Log("message", "error listing tokens", "error", err)
		h.errorResponse(w, "error listing tokens", http.StatusInternalServerError)
		return
	}

	resp := []responses.ListTokens{}
	for _, tokenEntry := range tokens {
		resp = append(resp, responses.ListTokens{
			CreatedAt: tokenEntry.CreatedAt,
			TokenID:   tokenEntry.TokenID,
		})
	}

<<<<<<< HEAD
	data, err := json.Marshal(resp)
	if err != nil {
=======
	if err := json.NewEncoder(w).Encode(resp); err != nil {
>>>>>>> c9a6d047
		level.Error(l).Log("message", "error serializing project tokens", "error", err)
		h.errorResponse(w, "error listing project tokens", http.StatusInternalServerError)
		return
	}
<<<<<<< HEAD

	fmt.Fprint(w, string(data))
=======
>>>>>>> c9a6d047
}

// Convenience method that writes a failure response in a standard manner
func (h handler) errorResponse(w http.ResponseWriter, message string, httpStatus int) {
	r := generateErrorResponseJSON(message)
	w.WriteHeader(httpStatus)
	fmt.Fprint(w, r)
}

func generateEnvVariablesString(environmentVariables map[string]string) string {
	if len(environmentVariables) == 0 {
		return ""
	}

	r := "env"
	for k, v := range environmentVariables {
		tmp := r + fmt.Sprintf(" %s=%s", k, v)
		r = tmp
	}
	return r
}

func (h handler) requestLogger(r *http.Request, fields ...interface{}) log.Logger {
	return log.With(
		h.logger,
		append([]interface{}{"txid", r.Header.Get(txIDHeader)}, fields...)...,
	)
}<|MERGE_RESOLUTION|>--- conflicted
+++ resolved
@@ -981,7 +981,6 @@
 	fmt.Fprint(w, string(data))
 }
 
-<<<<<<< HEAD
 // Delete a token
 func (h handler) deleteToken(w http.ResponseWriter, r *http.Request) {
 	vars := mux.Vars(r)
@@ -1013,8 +1012,6 @@
 	}
 }
 
-=======
->>>>>>> c9a6d047
 // Lists tokens for a project
 func (h handler) listTokens(w http.ResponseWriter, r *http.Request) {
 	vars := mux.Vars(r)
@@ -1062,21 +1059,11 @@
 		})
 	}
 
-<<<<<<< HEAD
-	data, err := json.Marshal(resp)
-	if err != nil {
-=======
 	if err := json.NewEncoder(w).Encode(resp); err != nil {
->>>>>>> c9a6d047
 		level.Error(l).Log("message", "error serializing project tokens", "error", err)
 		h.errorResponse(w, "error listing project tokens", http.StatusInternalServerError)
 		return
 	}
-<<<<<<< HEAD
-
-	fmt.Fprint(w, string(data))
-=======
->>>>>>> c9a6d047
 }
 
 // Convenience method that writes a failure response in a standard manner
