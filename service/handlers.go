package main

import (
	"context"
	"encoding/json"
	"errors"
	"fmt"
	"io/ioutil"
	"net/http"
	"os"
	"regexp"
	"strings"

	"github.com/argoproj-labs/argo-cloudops/service/internal/credentials"
	"github.com/argoproj-labs/argo-cloudops/service/internal/env"
	"github.com/argoproj-labs/argo-cloudops/service/internal/workflow"
	vault "github.com/hashicorp/vault/api"

	"github.com/aws/aws-sdk-go/aws/arn"
	"github.com/distribution/distribution/reference"
	"github.com/go-kit/kit/log"
	"github.com/go-kit/kit/log/level"
	"github.com/gorilla/mux"
	"gopkg.in/yaml.v2"
)

// Create workflow request.
type createWorkflowRequest struct {
	Arguments            map[string][]string `yaml:"arguments" json:"arguments"`
	EnvironmentVariables map[string]string   `yaml:"environment_variables" json:"environment_variables"`
	Framework            string              `yaml:"framework" json:"framework"`
	Parameters           map[string]string   `yaml:"parameters" json:"parameters"`
	ProjectName          string              `yaml:"project_name" json:"project_name"`
	TargetName           string              `yaml:"target_name" json:"target_name"`
	Type                 string              `yaml:"type" json:"type"`
	WorkflowTemplateName string              `yaml:"workflow_template_name" json:"workflow_template_name"`
}

// Create workflow from git manifest request
type createGitWorkflowRequest struct {
	Repository string `json:"repository"`
	CommitHash string `json:"sha"`
	Path       string `json:"path"`
	Type       string `json:"type"`
}

// Represents a JWT token.
type token struct {
	Token string `json:"token"`
}

// Represents an error response.
type errorResponse struct {
	ErrorMessage string `json:"error_message"`
}

// Generates error response JSON.
func generateErrorResponseJSON(message string) string {
	er := errorResponse{
		ErrorMessage: message,
	}
	// TODO swallowing error since this is only internally ever passed message
	jsonData, _ := json.Marshal(er)
	return string(jsonData)
}

// Convenience method for checking if a string is alphanumeric.
var isStringAlphaNumeric = regexp.MustCompile(`^[a-zA-Z0-9_]*$`).MatchString

// Vault does not allow for dashes
var isStringAlphaNumericUnderscore = regexp.MustCompile(`^([a-zA-Z])[a-zA-Z0-9_]*$`).MatchString

// HTTP handler
type handler struct {
	logger                 log.Logger
	newCredentialsProvider func(a credentials.Authorization, svc *vault.Client) (credentials.Provider, error)
	argo                   workflow.Workflow
	argoCtx                context.Context
	config                 *Config
	gitClient              gitClient
<<<<<<< HEAD
	env                    env.Vars
=======
	env                    env.EnvVars
	newCredsProviderSvc    func(c credentials.VaultConfig, h http.Header) (*vault.Client, error)
	vaultConfig            credentials.VaultConfig
>>>>>>> 2fc6df33
}

// Validates workflow parameters
func (h handler) validateWorkflowParameters(parameters map[string]string) error {
	if _, ok := parameters["execute_container_image_uri"]; !ok {
		return errors.New("parameters must include execute_container_image_uri")
	}

	if !h.isValidImageUri(parameters["execute_container_image_uri"]) {
		return errors.New("execute_container_image_uri must be a valid container uri")
	}

	if _, ok := parameters["pre_container_image_uri"]; ok {
		if !h.isValidImageUri(parameters["pre_container_image_uri"]) {
			return errors.New("pre_container_image_uri must be a valid container uri")
		}
	}

	return nil
}

// Service HealthCheck
func (h handler) healthCheck(w http.ResponseWriter, r *http.Request) {
	level.Debug(h.logger).Log("message", "executing health check")
	vaultEndpoint := fmt.Sprintf("%s/v1/sys/health", os.Getenv("VAULT_ADDR"))
	response, err := http.Get(vaultEndpoint)
	if err != nil {
		level.Error(h.logger).Log("message", fmt.Sprintf("received error connecting to vault endpoint %s", vaultEndpoint))
		h.errorResponse(w, "Health check failed", http.StatusServiceUnavailable, err)
	} else if response.StatusCode != 200 && response.StatusCode != 429 {
		level.Error(h.logger).Log("message", fmt.Sprintf("received code %d which is not 200 (initialized, unsealed, and active) or 429 (unsealed and standby) when connecting to vault endpoint %s", response.StatusCode, vaultEndpoint))
		h.errorResponse(w, "Health check failed", http.StatusServiceUnavailable, err)
	} else {
		fmt.Fprintln(w, "Health check succeeded")
	}
}

// Lists workflows
func (h handler) listWorkflows(w http.ResponseWriter, r *http.Request) {
	// TODO authenticate user can list this workflow once auth figured out
	// TODO fail if project / target does not exist or are not valid format
	vars := mux.Vars(r)
	projectName := vars["projectName"]
	targetName := vars["targetName"]

	l := h.requestLogger(r, "op", "list-workflows", "project", projectName, "target", targetName)

	level.Debug(l).Log("message", "listing workflows")
	workflowIDs, err := h.argo.List(h.argoCtx)
	if err != nil {
		level.Error(l).Log("message", "error listing workflows", "error", err)
		h.errorResponse(w, "error listing workflows", http.StatusBadRequest, err)
		return
	}

	// Only return workflows the target project / target
	var workflows []workflow.Status
	prefix := fmt.Sprintf("%s-%s", projectName, targetName)
	for _, workflowID := range workflowIDs {
		if strings.HasPrefix(workflowID, prefix) {
			workflow, err := h.argo.Status(h.argoCtx, workflowID)
			if err != nil {
				level.Error(l).Log("message", "error retrieving workflows", "error", err)
				h.errorResponse(w, "error retrieving workflows", http.StatusBadRequest, err)
				return
			}
			workflows = append(workflows, *workflow)
		}
	}

	jsonData, err := json.Marshal(workflows)
	if err != nil {
		level.Error(l).Log("message", "error serializing workflow IDs", "error", err)
		h.errorResponse(w, "error serializing workflow IDs", http.StatusBadRequest, err)
		return
	}

	fmt.Fprintln(w, string(jsonData))
}

// Creates workflow init params by pulling manifest from given git repo, commit sha, and code path
func (h handler) loadCreateWorkflowRequestFromGit(repository, commitHash, path string) (createWorkflowRequest, error) {
	level.Debug(h.logger).Log("message", fmt.Sprintf("retrieving manifest from repository %s at sha %s with path %s", repository, commitHash, path))
	fileContents, err := h.gitClient.CheckoutFileFromRepository(repository, commitHash, path)
	if err != nil {
		return createWorkflowRequest{}, err
	}

	var cwr createWorkflowRequest
	err = yaml.Unmarshal(fileContents, &cwr)
	return cwr, err
}

func (h handler) createWorkflowFromGit(w http.ResponseWriter, r *http.Request) {
	l := h.requestLogger(r, "op", "create-workflow-from-git")

	ctx := r.Context()

	level.Debug(l).Log("message", "reading request body")
	reqBody, err := ioutil.ReadAll(r.Body)
	if err != nil {
		level.Error(l).Log("message", "error reading authorization data", "error", err)
		h.errorResponse(w, "error reading authorization data", http.StatusInternalServerError, err)
		return
	}

	var cgwr createGitWorkflowRequest
	err = json.Unmarshal(reqBody, &cgwr)
	if err != nil {
		level.Error(l).Log("message", "error deserializing request body", "error", err)
		h.errorResponse(w, "error deserializing request body", http.StatusBadRequest, err)
		return
	}

	ah := r.Header.Get("Authorization")
	a, err := credentials.NewAuthorization(ah)
	if err != nil {
		h.errorResponse(w, "error authorizing", http.StatusUnauthorized, err)
		return
	}

	cwr, err := h.loadCreateWorkflowRequestFromGit(cgwr.Repository, cgwr.CommitHash, cgwr.Path)
	if err != nil {
		level.Error(l).Log("message", "error loading workflow data from git", "error", err)
		h.errorResponse(w, "error loading workflow data from git", http.StatusBadRequest, err)
		return
	}

	log.With(l, "project", cwr.ProjectName, "target", cwr.TargetName, "framework", cwr.Framework, "type", cwr.Type, "workflow-template", cwr.WorkflowTemplateName)

	level.Debug(l).Log("message", "creating workflow")
	cwr.Type = cgwr.Type
	h.createWorkflowFromRequest(ctx, w, r, a, cwr, l)
}

// Creates a workflow
func (h handler) createWorkflow(w http.ResponseWriter, r *http.Request) {
	l := h.requestLogger(r, "op", "create-workflow")

	ctx := r.Context()

	level.Debug(l).Log("message", "reading request body")
	reqBody, err := ioutil.ReadAll(r.Body)
	if err != nil {
		level.Error(l).Log("message", "error reading authorization data", "error", err)
		h.errorResponse(w, "error reading authorization data", http.StatusInternalServerError, err)
		return
	}

	var cwr createWorkflowRequest
	err = json.Unmarshal(reqBody, &cwr)
	if err != nil {
		level.Error(l).Log("message", "error deserializing workflow data", "error", err)
		h.errorResponse(w, "error deserializing workflow data", http.StatusBadRequest, err)
		return
	}

	log.With(l, "project", cwr.ProjectName, "target", cwr.TargetName, "framework", cwr.Framework, "type", cwr.Type, "workflow-template", cwr.WorkflowTemplateName)

	ah := r.Header.Get("Authorization")
	a, err := credentials.NewAuthorization(ah)
	if err != nil {
		h.errorResponse(w, "error authorizing", http.StatusUnauthorized, err)
		return
	}

	level.Debug(l).Log("message", "creating workflow")
	h.createWorkflowFromRequest(ctx, w, r, a, cwr, l)
}

// Creates a workflow
func (h handler) createWorkflowFromRequest(ctx context.Context, w http.ResponseWriter, r *http.Request, a *credentials.Authorization, cwr createWorkflowRequest, l log.Logger) {
	level.Debug(l).Log("message", "validating workflow parameters")
	if err := h.validateWorkflowParameters(cwr.Parameters); err != nil {
		level.Error(l).Log("message", "error in parameters", "error", err)
		h.errorResponse(w, "error in parameters", http.StatusInternalServerError, err)
		return
	}

	frameworks, err := h.config.listFrameworks()
	if err != nil {
		level.Error(l).Log("message", "error reading frameworks from config", "error", err)
		h.errorResponse(w, "error reading frameworks from config", http.StatusBadRequest, err)
		return
	}

	if !stringInSlice(frameworks, cwr.Framework) {
		level.Error(l).Log("error", "unknown framework")
		h.errorResponse(w, "unknown framework", http.StatusBadRequest, err)
		return
	}

	types, err := h.config.listTypes(cwr.Framework)
	if err != nil {
		level.Error(l).Log("message", "error reading types from config", "error", err)
		h.errorResponse(w, "error reading types from config", http.StatusBadRequest, err)
		return
	}

	if !stringInSlice(types, cwr.Type) {
		level.Error(l).Log("error", "unknown type")
		h.errorResponse(w, "unknown type", http.StatusBadRequest, err)
		return
	}

	// TODO long term, we should evaluate if hard coding in code is the right approach to
	// specifying different argument types vs allowing dynmaic specification and
	// interpolation in service/config.yaml
	for k := range cwr.Arguments {
		if k != "init" && k != "execute" {
			level.Error(l).Log("message", "arguments must be init or execute", "error", err)
			h.errorResponse(w, "arguments must be init or execute", http.StatusBadRequest, err)
			return
		}
	}

	isValidProjectName, err := h.validateProjectName(cwr.ProjectName, w)
	if !isValidProjectName {
		level.Error(l).Log("error", err)
		return
	}

	isValidTargetName, err := h.validateTargetName(cwr.TargetName, w)
	if !isValidTargetName {
		level.Error(l).Log("error", err)
		return
	}

	// TODO: Fix type must be specified valication and add test
	//	h.errorResponse(w, "type must be specified", http.StatusBadRequest, err)
	//	return
	//}

	workflowFrom := fmt.Sprintf("workflowtemplate/%s", cwr.WorkflowTemplateName)
	executeContainerImageURI := cwr.Parameters["execute_container_image_uri"]
	environmentVariablesString := generateEnvVariablesString(cwr.EnvironmentVariables)

	level.Debug(l).Log("message", "generating command to execute")
	commandDefinition, err := h.config.getCommandDefinition(cwr.Framework, cwr.Type)
	if err != nil {
		level.Error(l).Log("message", "unable to get command definition", "error", err)
		h.errorResponse(w, "unable to get command definition", http.StatusBadRequest, err)
		return
	}
	executeCommand, err := generateExecuteCommand(commandDefinition, environmentVariablesString, cwr.Arguments)
	if err != nil {
		level.Error(l).Log("message", "unable to generate command", "error", err)
		h.errorResponse(w, "unable to generate command", http.StatusBadRequest, err)
		return
	}

	cpSvc, err := h.newCredsProviderSvc(h.vaultConfig, r.Header)
	if err != nil {
		level.Error(l).Log("message", "error creating credentials provider service", "error", err)
		h.errorResponse(w, "error creating credentials provider service", http.StatusBadRequest, err)
		return
	}

	level.Debug(l).Log("message", "creating new credentials provider")
	cp, err := h.newCredentialsProvider(*a, cpSvc)
	if err != nil {
		level.Error(l).Log("message", "bad or unknown credentials provider", "error", err)
		h.errorResponse(w, "bad or unknown credentials provider", http.StatusInternalServerError, err)
		return
	}

	level.Debug(l).Log("message", "getting credentials provider token")
	credentialsToken, err := cp.GetToken()
	if err != nil {
		level.Error(l).Log("message", "error getting credentials provider token", "error", err)
		h.errorResponse(w, "error getting credentials provider token", http.StatusInternalServerError, err)
		return
	}

	projectExists, err := cp.ProjectExists(cwr.ProjectName)
	if err != nil {
		level.Error(l).Log("message", "error checking project", "error", err)
		h.errorResponse(w, "error checking project", http.StatusInternalServerError, err)
		return
	}

	if !projectExists {
		level.Error(l).Log("message", "project does not exist", "error", err)
		h.errorResponse(w, "project does not exist", http.StatusBadRequest, err)
		return
	}

	// TODO: handle error when implemented
	//targetExists, _ := cp.targetExists(cwr.TargetName)
	//if !targetExists {
	//	h.errorResponse(w, "target must already exist", http.StatusBadRequest, err)
	//	return
	//}
	level.Debug(l).Log("message", "creating workflow parameters")
	parameters := workflow.NewParameters(environmentVariablesString, executeCommand, executeContainerImageURI, cwr.TargetName, cwr.ProjectName, cwr.Parameters, credentialsToken)

	level.Debug(l).Log("message", "creating workflow")
	workflowName, err := h.argo.Submit(h.argoCtx, workflowFrom, parameters)
	if err != nil {
		level.Error(l).Log("message", "error creating workflow", "error", err)
		h.errorResponse(w, "error creating workflow", http.StatusInternalServerError, err)
		return
	}

	l = log.With(l, "workflow", workflowName)
	level.Debug(l).Log("message", "workflow created")
	tokenHead := credentialsToken[0:8]

	level.Info(l).Log("message", fmt.Sprintf("Received token '%s...'", tokenHead))
	var cwresp workflow.CreateWorkflowResponse
	cwresp.WorkflowName = workflowName
	jsonData, err := json.Marshal(cwresp)
	if err != nil {
		level.Error(l).Log("message", "error serializing workflow response", "error", err)
		h.errorResponse(w, "error serializing workflow response", http.StatusBadRequest, err)
		return
	}
	fmt.Fprintln(w, string(jsonData))
}

// Gets a workflow
func (h handler) getWorkflow(w http.ResponseWriter, r *http.Request) {
	vars := mux.Vars(r)
	workflowName := vars["workflowName"]
	// TODO: Workflow name must include -
	// need to update validation
	//if !h.validateWorkflowName(workflowName, w) {
	//	return
	//}
	l := h.requestLogger(r, "op", "get-workflow", "workflow", workflowName)

	level.Debug(l).Log("message", "getting workflow status")
	status, err := h.argo.Status(h.argoCtx, workflowName)
	if err != nil {
		level.Error(l).Log("message", "error getting workflow", "error", err)
		h.errorResponse(w, "error getting workflow", http.StatusBadRequest, err)
		return
	}

	level.Debug(l).Log("message", "decoding get workflow response")
	jsonData, err := json.Marshal(status) // TODO handle error in http resp
	if err != nil {
		level.Error(l).Log("message", "error serializing workflow", "error", err)
		h.errorResponse(w, "error serializing workflow", http.StatusBadRequest, err)
		return
	}

	fmt.Fprint(w, string(jsonData))
}

// Gets a workflow
func (h handler) getTarget(w http.ResponseWriter, r *http.Request) {
	vars := mux.Vars(r)
	projectName := vars["projectName"]
	targetName := vars["targetName"]

	l := h.requestLogger(r, "op", "get-target", "project", projectName, "target", targetName)

	level.Debug(l).Log("message", "authorizing get target permissions")
	ah := r.Header.Get("Authorization")
	a, err := credentials.NewAuthorization(ah) // todo add validation
	if err != nil {
		level.Error(l).Log("message", "error authorizing using Authorization header", "error", err)
		h.errorResponse(w, "error authorizing using Authorization header", http.StatusUnauthorized, err)
		return
	}

	level.Debug(l).Log("message", "validating authorized admin")
	if !a.AuthorizedAdmin(h.env.AdminSecret) {
		level.Error(l).Log("message", "must be an authorized admin")
		h.errorResponse(w, "must be an authorized admin", http.StatusUnauthorized, nil)
		return
	}

	cpSvc, err := h.newCredsProviderSvc(h.vaultConfig, r.Header)
	if err != nil {
		level.Error(l).Log("message", "error creating credentials provider service", "error", err)
		h.errorResponse(w, "error creating credentials provider service", http.StatusBadRequest, err)
		return
	}

	level.Debug(l).Log("message", "creating credential provider")
	cp, err := h.newCredentialsProvider(*a, cpSvc)
	if err != nil {
		level.Error(l).Log("message", "error creating credentials provider", "error", err)
		h.errorResponse(w, "error creating credentials provider", http.StatusBadRequest, err)
		return
	}

	level.Debug(l).Log("message", "getting target information")
	targetInfo, err := cp.GetTarget(projectName, targetName)
	if err != nil {
		level.Error(l).Log("message", "error retrieving target information", "error", err)
		h.errorResponse(w, "error retrieving target information", http.StatusBadRequest, err)
		return
	}

	jsonResult, err := json.Marshal(targetInfo)
	if err != nil {
		level.Error(l).Log("message", "error serializing json target data", "error", err)
		h.errorResponse(w, "error serializing json target data", http.StatusInternalServerError, err)
		return
	}

	fmt.Fprint(w, string(jsonResult))
}

// Returns the logs for a workflow
func (h handler) getWorkflowLogs(w http.ResponseWriter, r *http.Request) {
	vars := mux.Vars(r)
	workflowName := vars["workflowName"]
	// TODO: Workflow name must include -
	// need to update validation
	//if !h.validateWorkflowName(workflowName, w) {
	//	return
	//}
	l := h.requestLogger(r, "op", "get-workflow-logs", "workflow", workflowName)

	level.Debug(l).Log("message", "retrieving workflow logs")
	argoWorkflowLogs, err := h.argo.Logs(h.argoCtx, workflowName)
	if err != nil {
		level.Error(l).Log("message", "error getting workflow logs", "error", err)
		h.errorResponse(w, "error getting workflow logs", http.StatusBadRequest, err)
		return
	}

	jsonData, err := json.Marshal(argoWorkflowLogs)
	if err != nil {
		level.Error(l).Log("message", "error serializing workflow logs", "error", err)
		h.errorResponse(w, "error serializing workflow logs", http.StatusInternalServerError, err)
		return
	}
	fmt.Fprintln(w, string(jsonData))
}

// Streams workflow logs
func (h handler) getWorkflowLogStream(w http.ResponseWriter, r *http.Request) {
	w.Header().Set("Content-Type", "text/plain")
	vars := mux.Vars(r)
	workflowName := vars["workflowName"]
	// TODO: Workflow name must include -
	// need to update validation
	//if !h.validateWorkflowName(workflowName, w) {
	//	return
	//}
	l := h.requestLogger(r, "op", "get-workflow-log-stream", "workflow", workflowName)

	level.Debug(l).Log("message", "retrieving workflow logs", "workflow", workflowName)
	err := h.argo.LogStream(h.argoCtx, workflowName, w)
	if err != nil {
		level.Error(l).Log("message", "error getting workflow logstream", "error", err)
		h.errorResponse(w, "error getting workflow logs", http.StatusBadRequest, err)
		return
	}
}

// Returns a new token
func newArgoCloudOpsToken(provider, key, secret string) *token {
	return &token{
		Token: fmt.Sprintf("%s:%s:%s", provider, key, secret),
	}
}

// Creates a project
func (h handler) createProject(w http.ResponseWriter, r *http.Request) {
	l := h.requestLogger(r, "op", "create-project")

	reqBody, err := ioutil.ReadAll(r.Body)
	if err != nil {
		level.Error(l).Log("message", "error reading request body", "error", err)
		h.errorResponse(w, "error reading request body", http.StatusInternalServerError, nil)
		return
	}

	var capp credentials.CreateProjectRequest
	err = json.Unmarshal(reqBody, &capp)
	if err != nil {
		level.Error(l).Log("message", "error parsing json", "error", err)
		h.errorResponse(w, "error parsing json", http.StatusInternalServerError, err)
		return
	}

	l = log.With(l, "project", capp.Name)

	level.Debug(l).Log("message", "authorizing project creation")
	ah := r.Header.Get("Authorization")
	a, err := credentials.NewAuthorization(ah) // todo add validation
	if err != nil {
		level.Error(l).Log("message", "error authorizing using Authorization header", "error", err)
		h.errorResponse(w, "error authorizing using Authorization header", http.StatusUnauthorized, err)
		return
	}

	level.Debug(l).Log("message", "validating authorized admin")
	if !a.AuthorizedAdmin(h.env.AdminSecret) {
		level.Error(l).Log("message", "must be an authorized admin")
		h.errorResponse(w, "must be an authorized admin", http.StatusUnauthorized, nil)
		return
	}

	cpSvc, err := h.newCredsProviderSvc(h.vaultConfig, r.Header)
	if err != nil {
		level.Error(l).Log("message", "error creating credentials provider service", "error", err)
		h.errorResponse(w, "error creating credentials provider service", http.StatusBadRequest, err)
		return
	}

	level.Debug(l).Log("message", "creating credential provider")
	cp, err := h.newCredentialsProvider(*a, cpSvc)
	if err != nil {
		level.Error(l).Log("message", "error creating credentials provider", "error", err)
		h.errorResponse(w, "error creating credentials provider", http.StatusBadRequest, err)
		return
	}

	isValidProjectName, err := h.validateProjectName(capp.Name, w)
	if !isValidProjectName {
		level.Error(l).Log("message", err)
		return
	}

	projectExists, err := cp.ProjectExists(capp.Name)
	if err != nil {
		level.Error(l).Log("message", "error checking project", "error", err)
		h.errorResponse(w, "error checking project", http.StatusInternalServerError, err)
		return
	}

	if projectExists {
		level.Error(l).Log("error", "project already exists")
		h.errorResponse(w, "project already exists", http.StatusBadRequest, nil)
		return
	}

	level.Debug(l).Log("message", "creating project")
	role, secret, err := cp.CreateProject(capp.Name)
	if err != nil {
		level.Error(l).Log("message", "error creating project", "error", err)
		h.errorResponse(w, "error creating project", http.StatusInternalServerError, err)
		return
	}

	level.Debug(l).Log("message", "retrieving Argo CloudOps token")
	t := newArgoCloudOpsToken("vault", role, secret)
	jsonResult, err := json.Marshal(t)
	if err != nil {
		level.Error(l).Log("message", "error serializing token", "error", err)
		h.errorResponse(w, "error serializing token", http.StatusInternalServerError, err)
		return
	}
	fmt.Fprint(w, string(jsonResult))
}

// Get a project
func (h handler) getProject(w http.ResponseWriter, r *http.Request) {
	vars := mux.Vars(r)
	projectName := vars["projectName"]

	l := h.requestLogger(r, "op", "get-project", "project", projectName)

	level.Debug(l).Log("message", "authorizing get project")
	ah := r.Header.Get("Authorization")
	a, err := credentials.NewAuthorization(ah) // todo add validation
	if err != nil {
		level.Error(l).Log("message", "error authorizing using Authorization token", "error", err)
		h.errorResponse(w, "error authorizing using Authorization header", http.StatusUnauthorized, err)
		return
	}

	level.Debug(l).Log("message", "validating authorized admin")
	if !a.AuthorizedAdmin(h.env.AdminSecret) {
		level.Error(l).Log("message", "must be an authorized admin")
		h.errorResponse(w, "must be an authorized admin", http.StatusUnauthorized, nil)
		return
	}

	cpSvc, err := h.newCredsProviderSvc(h.vaultConfig, r.Header)
	if err != nil {
		level.Error(l).Log("message", "error creating credentials provider service", "error", err)
		h.errorResponse(w, "error creating credentials provider service", http.StatusBadRequest, err)
		return
	}

	level.Debug(l).Log("message", "creating credential provider")
	cp, err := h.newCredentialsProvider(*a, cpSvc)
	if err != nil {
		level.Error(l).Log("message", "error creating credentials provider", "error", err)
		h.errorResponse(w, "error creating credentials provider", http.StatusBadRequest, err)
		return
	}

	level.Debug(l).Log("message", "getting project")
	jsonResult, err := cp.GetProject(projectName)
	if err != nil {
		level.Error(l).Log("message", "error retrieving project", "error", err)
		h.errorResponse(w, "error retrieving project", http.StatusNotFound, err)
		return
	}
	fmt.Fprint(w, jsonResult)
}

// Delete a project
func (h handler) deleteProject(w http.ResponseWriter, r *http.Request) {
	vars := mux.Vars(r)
	projectName := vars["projectName"]

	l := h.requestLogger(r, "op", "delete-project", "project", projectName)

	level.Debug(l).Log("message", "authorizing delete project")
	ah := r.Header.Get("Authorization")
	a, err := credentials.NewAuthorization(ah) // todo add validation
	if err != nil {
		level.Error(l).Log("message", "error authorizing using Authorization header", "error", err)
		h.errorResponse(w, "error authorizing using Authorization header", http.StatusUnauthorized, err)
		return
	}

	level.Debug(l).Log("message", "validating authorized admin")
	if !a.AuthorizedAdmin(h.env.AdminSecret) {
		level.Error(l).Log("message", "must be an authorized admin")
		h.errorResponse(w, "must be an authorized admin", http.StatusUnauthorized, nil)
		return
	}

	cpSvc, err := h.newCredsProviderSvc(h.vaultConfig, r.Header)
	if err != nil {
		level.Error(l).Log("message", "error creating credentials provider service", "error", err)
		h.errorResponse(w, "error creating credentials provider service", http.StatusBadRequest, err)
		return
	}

	level.Debug(l).Log("message", "creating credential provider")
	cp, err := h.newCredentialsProvider(*a, cpSvc)
	if err != nil {
		level.Error(l).Log("message", "error creating credentials provider", "error", err)
		h.errorResponse(w, "error creating credentials provider", http.StatusBadRequest, err)
		return
	}

	level.Debug(l).Log("message", "checking if project exists")
	projectExists, err := cp.ProjectExists(projectName)
	if err != nil {
		level.Error(l).Log("message", "error checking project", "error", err)
		h.errorResponse(w, "error checking project", http.StatusInternalServerError, err)
		return
	}

	if !projectExists {
		level.Debug(l).Log("message", "no action required because project does not exist")
		return
	}

	level.Debug(l).Log("message", "getting all targets in project")
	targets, err := cp.ListTargets(projectName)
	if err != nil {
		level.Error(l).Log("message", "error getting all targets", "error", err)
		h.errorResponse(w, "error getting all targets", http.StatusInternalServerError, err)
		return
	}

	if len(targets) > 0 {
		level.Error(l).Log("error", "project has existing targets, not deleting")
		h.errorResponse(w, "project has existing targets, not deleting", http.StatusBadRequest, nil)
		return
	}

	level.Debug(l).Log("message", "deleting project")
	err = cp.DeleteProject(projectName)
	if err != nil {
		level.Error(l).Log("message", "error deleting project", "error", err)
		h.errorResponse(w, "error deleting project", http.StatusBadRequest, err)
		return
	}
}

// Creates a target
func (h handler) createTarget(w http.ResponseWriter, r *http.Request) {
	vars := mux.Vars(r)
	projectName := vars["projectName"]
	ah := r.Header.Get("Authorization")

	l := h.requestLogger(r, "op", "create-target", "project", projectName)

	level.Debug(l).Log("message", "reading request body")
	reqBody, err := ioutil.ReadAll(r.Body)
	if err != nil {
		level.Error(l).Log("message", "error reading request body", "error", err)
		h.errorResponse(w, "error reading request body", http.StatusInternalServerError, err)
		return
	}

	var ctr credentials.CreateTargetRequest
	err = json.Unmarshal(reqBody, &ctr)
	if err != nil {
		level.Error(l).Log("message", "error parsing request body to target data", "error", err)
		h.errorResponse(w, "error parsing request body to target data", http.StatusBadRequest, err)
		return
	}

	l = log.With(l, "target", ctr.Name)

	level.Debug(l).Log("message", "authorizing target creation")
	a, err := credentials.NewAuthorization(ah)
	if err != nil {
		level.Error(l).Log("message", "error authorizing using Authorization header", "error", err)
		h.errorResponse(w, "error authorizing using Authorization header", http.StatusUnauthorized, err)
		return
	}

	level.Debug(l).Log("message", "validating authorized admin")

	if !a.AuthorizedAdmin(h.env.AdminSecret) {
		level.Error(l).Log("message", "must be an authorized admin")
		h.errorResponse(w, "must be an authorized admin", http.StatusUnauthorized, nil)
		return
	}

	cpSvc, err := h.newCredsProviderSvc(h.vaultConfig, r.Header)
	if err != nil {
		level.Error(l).Log("message", "error creating credentials provider service", "error", err)
		h.errorResponse(w, "error creating credentials provider service", http.StatusBadRequest, err)
		return
	}

	level.Debug(l).Log("message", "creating credential provider")
	cp, err := h.newCredentialsProvider(*a, cpSvc)
	if err != nil {
		level.Error(l).Log("message", "error creating credentials provider", "error", err)
		h.errorResponse(w, "error creating credentials provider", http.StatusInternalServerError, err)
		return
	}

	level.Debug(l).Log("message", "validating target name")
	isValidTargetName, err := h.validateTargetName(ctr.Name, w)
	if !isValidTargetName {
		level.Error(l).Log("error", err)
		return
	}

	if ctr.Type != "aws_account" {
		level.Error(l).Log("error", "type must be aws_account")
		h.errorResponse(w, "type must be aws_account", http.StatusBadRequest, nil)
		return
	}

	if len(ctr.Properties.PolicyArns) > 5 {
		level.Error(l).Log("error", "policy arns list length cannot be greater than 5")
		h.errorResponse(w, "policy arns list length cannot be greater than 5", http.StatusBadRequest, nil)
		return
	}

	for _, policyArn := range ctr.Properties.PolicyArns {
		if !arn.IsARN(policyArn) {
			level.Error(l).Log("message", fmt.Sprintf("policy arn %s must be a valid arn", policyArn))
			h.errorResponse(w, fmt.Sprintf("policy arn %s must be a valid arn", policyArn), http.StatusBadRequest, nil)
			return
		}
	}

	if !arn.IsARN(ctr.Properties.RoleArn) {
		level.Error(l).Log("message", fmt.Sprintf("role arn %s must be a valid arn", ctr.Properties.RoleArn))
		h.errorResponse(w, fmt.Sprintf("role arn %s must be a valid arn", ctr.Properties.RoleArn), http.StatusBadRequest, nil)
		return
	}

	targetExists, _ := cp.TargetExists(ctr.Name)
	// TODO: handle error when implemented
	if targetExists {
		level.Error(l).Log("message", "target name must not already exist")
		h.errorResponse(w, "target name must not already exist", http.StatusBadRequest, nil)
		return
	}

	level.Debug(l).Log("message", "creating target")
	err = cp.CreateTarget(projectName, ctr)
	if err != nil {
		level.Error(l).Log("message", "error creating target", "error", err)
		h.errorResponse(w, "error creating target", http.StatusInternalServerError, err)
		return
	}

	fmt.Fprint(w, "{}")
}

// Deletes a target
func (h handler) deleteTarget(w http.ResponseWriter, r *http.Request) {
	vars := mux.Vars(r)
	projectName := vars["projectName"]
	targetName := vars["targetName"]

	l := h.requestLogger(r, "op", "delete-target", "project", projectName, "target", targetName)

	level.Debug(l).Log("message", "authorizing delete target permissions")
	ah := r.Header.Get("Authorization")
	a, err := credentials.NewAuthorization(ah) // todo add validation
	if err != nil {
		level.Error(l).Log("message", "error authorizing using Authorization header", "error", err)
		h.errorResponse(w, "error authorizing using Authorization header", http.StatusUnauthorized, err)
		return
	}

	level.Debug(l).Log("message", "validating authorized admin")

	if !a.AuthorizedAdmin(h.env.AdminSecret) {
		level.Error(l).Log("message", "must be an authorized admin")
		h.errorResponse(w, "must be an authorized admin", http.StatusUnauthorized, nil)
		return
	}

	cpSvc, err := h.newCredsProviderSvc(h.vaultConfig, r.Header)
	if err != nil {
		level.Error(l).Log("message", "error creating credentials provider service", "error", err)
		h.errorResponse(w, "error creating credentials provider service", http.StatusBadRequest, err)
		return
	}

	level.Debug(l).Log("message", "creating credential provider")
	cp, err := h.newCredentialsProvider(*a, cpSvc)
	if err != nil {
		level.Error(l).Log("message", "error creating credentials provider", "error", err)
		h.errorResponse(w, "error creating credentials provider", http.StatusBadRequest, err)
		return
	}

	level.Debug(l).Log("message", "deleting target")
	err = cp.DeleteTarget(projectName, targetName)
	if err != nil {
		level.Error(l).Log("message", "error deleting target", "error", err)
		h.errorResponse(w, "error deleting target", http.StatusBadRequest, err)
		return
	}
}

// Lists the targets for a project
func (h handler) listTargets(w http.ResponseWriter, r *http.Request) {
	vars := mux.Vars(r)
	projectName := vars["projectName"]
	ah := r.Header.Get("Authorization")

	l := h.requestLogger(r, "op", "list-targets", "project", projectName)

	level.Debug(l).Log("message", "authorizing target list retrieval")
	a, err := credentials.NewAuthorization(ah)
	if err != nil {
		level.Error(l).Log("message", "error authorizing using Authorization header", "error", err)
		h.errorResponse(w, "error authorizing using Authorization header", http.StatusUnauthorized, err)
		return
	}

	level.Debug(l).Log("message", "validating authorized admin")

	if !a.AuthorizedAdmin(h.env.AdminSecret) {
		level.Error(l).Log("message", "must be an authorized admin")
		h.errorResponse(w, "must be an authorized admin", http.StatusUnauthorized, err)
		return
	}

	cpSvc, err := h.newCredsProviderSvc(h.vaultConfig, r.Header)
	if err != nil {
		level.Error(l).Log("message", "error creating credentials provider service", "error", err)
		h.errorResponse(w, "error creating credentials provider service", http.StatusBadRequest, err)
		return
	}

	level.Debug(l).Log("message", "creating credential provider")
	cp, err := h.newCredentialsProvider(*a, cpSvc)
	if err != nil {
		level.Error(l).Log("message", "error creating credentials provider", "error", err)
		h.errorResponse(w, "error creating credentials provider", http.StatusInternalServerError, err)
		return
	}

	targets, err := cp.ListTargets(projectName)
	if err != nil {
		level.Error(l).Log("message", "error listing targets", "error", err)
		h.errorResponse(w, "error listing targets", http.StatusInternalServerError, err)
		return
	}

	data, err := json.Marshal(targets)
	if err != nil {
		level.Error(l).Log("message", "error serializing targets", "error", err)
	}

	fmt.Fprint(w, string(data))
}

// Convenience method that writes a failure response in a standard manner
func (h handler) errorResponse(w http.ResponseWriter, message string, httpStatus int, err error) {
	r := generateErrorResponseJSON(message)
	w.WriteHeader(httpStatus)
	fmt.Fprint(w, r)
}

// Validates a project name
func (h handler) validateProjectName(projectName string, w http.ResponseWriter) (bool, error) {
	if len(projectName) < 4 {
		h.errorResponse(w, "project name must be greater than 3 characters", http.StatusBadRequest, nil)
		return false, errors.New("project name must be greater than 3 characters")
	}

	if len(projectName) > 32 {
		h.errorResponse(w, "project name must be less than 32 characters", http.StatusBadRequest, nil)
		return false, errors.New("project name must be less than 32 characters")
	}

	if !isStringAlphaNumeric(projectName) {
		h.errorResponse(w, "project name must be alpha-numeric", http.StatusBadRequest, nil)
		return false, errors.New("project name must be alpha-numeric")
	}

	return true, nil
}

// Validates a target name
func (h handler) validateTargetName(targetName string, w http.ResponseWriter) (bool, error) {
	if len(targetName) < 4 {
		h.errorResponse(w, "target name must be greater than 3 characters", http.StatusBadRequest, nil)
		return false, errors.New("target name must be greater than 3 characters")
	}

	if len(targetName) > 32 {
		h.errorResponse(w, "target name must be less than 32 characters", http.StatusBadRequest, nil)
		return false, errors.New("target name must be less than 32 characters")
	}

	if !isStringAlphaNumericUnderscore(targetName) {
		h.errorResponse(w, "target name must be alpha-numeric with underscores", http.StatusBadRequest, nil)
		return false, errors.New("target name must be alpha-numeric with underscores")
	}

	return true, nil
}

// Returns true, if the image uri is a valid container image uri
func (h handler) isValidImageUri(imageUri string) bool {
	_, err := reference.ParseAnyReference(imageUri)
	return err == nil
}

func generateEnvVariablesString(environmentVariables map[string]string) string {
	if len(environmentVariables) == 0 {
		return ""
	}

	r := "env"
	for k, v := range environmentVariables {
		tmp := r + fmt.Sprintf(" %s=%s", k, v)
		r = tmp
	}
	return r
}

func (h handler) requestLogger(r *http.Request, fields ...string) log.Logger {
	return log.With(h.logger, "txid", r.Header.Get(txIDHeader), fields)
}<|MERGE_RESOLUTION|>--- conflicted
+++ resolved
@@ -78,13 +78,9 @@
 	argoCtx                context.Context
 	config                 *Config
 	gitClient              gitClient
-<<<<<<< HEAD
 	env                    env.Vars
-=======
-	env                    env.EnvVars
 	newCredsProviderSvc    func(c credentials.VaultConfig, h http.Header) (*vault.Client, error)
 	vaultConfig            credentials.VaultConfig
->>>>>>> 2fc6df33
 }
 
 // Validates workflow parameters
