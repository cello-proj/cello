--- conflicted
+++ resolved
@@ -249,13 +249,9 @@
 }
 
 // Creates a workflow
-<<<<<<< HEAD
 // Context is not currently used as Argo has its own and Vault doesn't
 // currently support it.
-func (h handler) createWorkflowFromRequest(_ context.Context, w http.ResponseWriter, a *Authorization, cwr createWorkflowRequest, l log.Logger) {
-=======
-func (h handler) createWorkflowFromRequest(ctx context.Context, w http.ResponseWriter, a *credentials.Authorization, cwr createWorkflowRequest, l log.Logger) {
->>>>>>> d3aa28e6
+func (h handler) createWorkflowFromRequest(_ context.Context, w http.ResponseWriter, a *credentials.Authorization, cwr createWorkflowRequest, l log.Logger) {
 	level.Debug(l).Log("message", "validating workflow parameters")
 	if err := h.validateWorkflowParameters(cwr.Parameters); err != nil {
 		level.Error(l).Log("message", "error in parameters", "error", err)
