--- conflicted
+++ resolved
@@ -981,23 +981,14 @@
 	fmt.Fprint(w, string(data))
 }
 
-<<<<<<< HEAD
 // Creates a token
 func (h handler) createToken(w http.ResponseWriter, r *http.Request) {
 	vars := mux.Vars(r)
 	projectName := vars["projectName"]
 
 	l := h.requestLogger(r, "op", "create-token", "project", projectName)
-=======
-// Lists tokens for a project
-func (h handler) listTokens(w http.ResponseWriter, r *http.Request) {
-	vars := mux.Vars(r)
-	projectName := vars["projectName"]
-
-	l := h.requestLogger(r, "op", "list-tokens", "project", projectName)
->>>>>>> c9a6d047
-
-	level.Debug(l).Log("message", "validating authorization header for token list")
+
+	level.Debug(l).Log("message", "validating authorization header for token create")
 	ah := r.Header.Get("Authorization")
 	a, err := credentials.NewAuthorization(ah)
 	if err != nil {
@@ -1011,7 +1002,6 @@
 
 	ctx := r.Context()
 
-<<<<<<< HEAD
 	level.Debug(l).Log("message", "creating credential provider")
 	cp, err := h.newCredentialsProvider(*a, h.env, r.Header, credentials.NewVaultConfig, credentials.NewVaultSvc)
 	if err != nil {
@@ -1058,7 +1048,6 @@
 		TokenID:   te.TokenID,
 	}
 
-
 	jsonResult, err := json.Marshal(resp)
 	if err != nil {
 		level.Error(l).Log("message", "error serializing token", "error", err)
@@ -1066,7 +1055,30 @@
 		return
 	}
 	fmt.Fprint(w, string(jsonResult))
-=======
+}
+
+
+// Lists tokens for a project
+func (h handler) listTokens(w http.ResponseWriter, r *http.Request) {
+	vars := mux.Vars(r)
+	projectName := vars["projectName"]
+
+	l := h.requestLogger(r, "op", "list-tokens", "project", projectName)
+
+	level.Debug(l).Log("message", "validating authorization header for token list")
+	ah := r.Header.Get("Authorization")
+	a, err := credentials.NewAuthorization(ah)
+	if err != nil {
+		h.errorResponse(w, "error unauthorized, invalid authorization header format", http.StatusUnauthorized)
+		return
+	}
+	if err := a.Validate(a.ValidateAuthorizedAdmin(h.env.AdminSecret)); err != nil {
+		h.errorResponse(w, "error unauthorized, invalid authorization header", http.StatusUnauthorized)
+		return
+	}
+
+	ctx := r.Context()
+
 	_, err = h.dbClient.ReadProjectEntry(ctx, projectName)
 	if err != nil {
 		level.Error(l).Log("message", "error retrieving project", "error", err)
@@ -1098,8 +1110,8 @@
 		h.errorResponse(w, "error listing project tokens", http.StatusInternalServerError)
 		return
 	}
->>>>>>> c9a6d047
-}
+}
+
 
 // Convenience method that writes a failure response in a standard manner
 func (h handler) errorResponse(w http.ResponseWriter, message string, httpStatus int) {
