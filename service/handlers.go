package main

import (
	"context"
	"encoding/json"
	"errors"
	"fmt"
	"io/ioutil"
	"net/http"
	"os"
	"regexp"
	"strings"

	"github.com/argoproj-labs/argo-cloudops/internal/env"
	"github.com/argoproj-labs/argo-cloudops/service/internal/credentials"
	"github.com/argoproj-labs/argo-cloudops/service/internal/workflow"

	"github.com/aws/aws-sdk-go/aws/arn"
	"github.com/distribution/distribution/reference"
	"github.com/go-kit/kit/log"
	"github.com/go-kit/kit/log/level"
	"github.com/gorilla/mux"
	"gopkg.in/yaml.v2"
)

// Create workflow request.
type createWorkflowRequest struct {
	Arguments            map[string][]string `yaml:"arguments" json:"arguments"`
	EnvironmentVariables map[string]string   `yaml:"environment_variables" json:"environment_variables"`
	Framework            string              `yaml:"framework" json:"framework"`
	Parameters           map[string]string   `yaml:"parameters" json:"parameters"`
	ProjectName          string              `yaml:"project_name" json:"project_name"`
	TargetName           string              `yaml:"target_name" json:"target_name"`
	Type                 string              `yaml:"type" json:"type"`
	WorkflowTemplateName string              `yaml:"workflow_template_name" json:"workflow_template_name"`
}

// Create workflow from git manifest request
type createGitWorkflowRequest struct {
	Repository string `json:"repository"`
	CommitHash string `json:"sha"`
	Path       string `json:"path"`
	Type       string `json:"type"`
}

// Represents a JWT token.
type token struct {
	Token string `json:"token"`
}

// Represents an error response.
type errorResponse struct {
	ErrorMessage string `json:"error_message"`
}

// Generates error response JSON.
func generateErrorResponseJSON(message string) string {
	er := errorResponse{
		ErrorMessage: message,
	}
	// TODO swallowing error since this is only internally ever passed message
	jsonData, _ := json.Marshal(er)
	return string(jsonData)
}

// Convenience method for checking if a string is alphanumeric.
var isStringAlphaNumeric = regexp.MustCompile(`^[a-zA-Z0-9_]*$`).MatchString

// Vault does not allow for dashes
var isStringAlphaNumericUnderscore = regexp.MustCompile(`^([a-zA-Z])[a-zA-Z0-9_]*$`).MatchString

// HTTP handler
type handler struct {
	logger                 log.Logger
	newCredentialsProvider func(a credentials.Authorization) (credentials.Provider, error)
	argo                   workflow.Workflow
	argoCtx                context.Context
	config                 *Config
	gitClient              gitClient
	env                    env.EnvVars
}

// Validates workflow parameters
func (h handler) validateWorkflowParameters(parameters map[string]string) error {
	if _, ok := parameters["execute_container_image_uri"]; !ok {
		return errors.New("parameters must include execute_container_image_uri")
	}

	if !h.isValidImageURI(parameters["execute_container_image_uri"]) {
		return errors.New("execute_container_image_uri must be a valid container uri")
	}

	if _, ok := parameters["pre_container_image_uri"]; ok {
		if !h.isValidImageURI(parameters["pre_container_image_uri"]) {
			return errors.New("pre_container_image_uri must be a valid container uri")
		}
	}

	return nil
}

// Service HealthCheck
func (h handler) healthCheck(w http.ResponseWriter, r *http.Request) {
	level.Debug(h.logger).Log("message", "executing health check")
	vaultEndpoint := fmt.Sprintf("%s/v1/sys/health", os.Getenv("VAULT_ADDR"))

	// #nosec
	response, err := http.Get(vaultEndpoint)
	if err != nil {
		level.Error(h.logger).Log("message", fmt.Sprintf("received error connecting to vault endpoint %s", vaultEndpoint))
<<<<<<< HEAD
		h.errorResponse(w, "Health check failed", http.StatusServiceUnavailable)
	} else if response.StatusCode != 200 {
		level.Error(h.logger).Log("message", fmt.Sprintf("received code other than 200 %s", vaultEndpoint))
		h.errorResponse(w, "Health check failed", http.StatusServiceUnavailable)
=======
		h.errorResponse(w, "Health check failed", http.StatusServiceUnavailable, err)
	} else if response.StatusCode != 200 && response.StatusCode != 429 {
		level.Error(h.logger).Log("message", fmt.Sprintf("received code %d which is not 200 (initialized, unsealed, and active) or 429 (unsealed and standby) when connecting to vault endpoint %s", response.StatusCode, vaultEndpoint))
		h.errorResponse(w, "Health check failed", http.StatusServiceUnavailable, err)
>>>>>>> f979a622
	} else {
		fmt.Fprintln(w, "Health check succeeded")
	}
}

// Lists workflows
func (h handler) listWorkflows(w http.ResponseWriter, r *http.Request) {
	// TODO authenticate user can list this workflow once auth figured out
	// TODO fail if project / target does not exist or are not valid format
	vars := mux.Vars(r)
	projectName := vars["projectName"]
	targetName := vars["targetName"]

	l := h.requestLogger(r, "op", "list-workflows", "project", projectName, "target", targetName)

	level.Debug(l).Log("message", "listing workflows")
	workflowIDs, err := h.argo.List(h.argoCtx)
	if err != nil {
		level.Error(l).Log("message", "error listing workflows", "error", err)
		h.errorResponse(w, "error listing workflows", http.StatusBadRequest)
		return
	}

	// Only return workflows the target project / target
	var workflows []workflow.Status
	prefix := fmt.Sprintf("%s-%s", projectName, targetName)
	for _, workflowID := range workflowIDs {
		if strings.HasPrefix(workflowID, prefix) {
			workflow, err := h.argo.Status(h.argoCtx, workflowID)
			if err != nil {
				level.Error(l).Log("message", "error retrieving workflows", "error", err)
				h.errorResponse(w, "error retrieving workflows", http.StatusBadRequest)
				return
			}
			workflows = append(workflows, *workflow)
		}
	}

	jsonData, err := json.Marshal(workflows)
	if err != nil {
		level.Error(l).Log("message", "error serializing workflow IDs", "error", err)
		h.errorResponse(w, "error serializing workflow IDs", http.StatusBadRequest)
		return
	}

	fmt.Fprintln(w, string(jsonData))
}

// Creates workflow init params by pulling manifest from given git repo, commit sha, and code path
func (h handler) loadCreateWorkflowRequestFromGit(repository, commitHash, path string) (createWorkflowRequest, error) {
	level.Debug(h.logger).Log("message", fmt.Sprintf("retrieving manifest from repository %s at sha %s with path %s", repository, commitHash, path))
	fileContents, err := h.gitClient.CheckoutFileFromRepository(repository, commitHash, path)
	if err != nil {
		return createWorkflowRequest{}, err
	}

	var cwr createWorkflowRequest
	err = yaml.Unmarshal(fileContents, &cwr)
	return cwr, err
}

func (h handler) createWorkflowFromGit(w http.ResponseWriter, r *http.Request) {
	l := h.requestLogger(r, "op", "create-workflow-from-git")

	ctx := r.Context()

	level.Debug(l).Log("message", "reading request body")
	reqBody, err := ioutil.ReadAll(r.Body)
	if err != nil {
		level.Error(l).Log("message", "error reading authorization data", "error", err)
		h.errorResponse(w, "error reading authorization data", http.StatusInternalServerError)
		return
	}

	var cgwr createGitWorkflowRequest
	err = json.Unmarshal(reqBody, &cgwr)
	if err != nil {
		level.Error(l).Log("message", "error deserializing request body", "error", err)
		h.errorResponse(w, "error deserializing request body", http.StatusBadRequest)
		return
	}

	ah := r.Header.Get("Authorization")
	a, err := credentials.NewAuthorization(ah)
	if err != nil {
		h.errorResponse(w, "error authorizing", http.StatusUnauthorized)
		return
	}

	cwr, err := h.loadCreateWorkflowRequestFromGit(cgwr.Repository, cgwr.CommitHash, cgwr.Path)
	if err != nil {
		level.Error(l).Log("message", "error loading workflow data from git", "error", err)
		h.errorResponse(w, "error loading workflow data from git", http.StatusBadRequest)
		return
	}

	log.With(l, "project", cwr.ProjectName, "target", cwr.TargetName, "framework", cwr.Framework, "type", cwr.Type, "workflow-template", cwr.WorkflowTemplateName)

	level.Debug(l).Log("message", "creating workflow")
	cwr.Type = cgwr.Type
	h.createWorkflowFromRequest(ctx, w, a, cwr, l)
}

// Creates a workflow
func (h handler) createWorkflow(w http.ResponseWriter, r *http.Request) {
	l := h.requestLogger(r, "op", "create-workflow")

	ctx := r.Context()

	level.Debug(l).Log("message", "reading request body")
	reqBody, err := ioutil.ReadAll(r.Body)
	if err != nil {
		level.Error(l).Log("message", "error reading authorization data", "error", err)
		h.errorResponse(w, "error reading authorization data", http.StatusInternalServerError)
		return
	}

	var cwr createWorkflowRequest
	err = json.Unmarshal(reqBody, &cwr)
	if err != nil {
		level.Error(l).Log("message", "error deserializing workflow data", "error", err)
		h.errorResponse(w, "error deserializing workflow data", http.StatusBadRequest)
		return
	}

	log.With(l, "project", cwr.ProjectName, "target", cwr.TargetName, "framework", cwr.Framework, "type", cwr.Type, "workflow-template", cwr.WorkflowTemplateName)

	ah := r.Header.Get("Authorization")
	a, err := credentials.NewAuthorization(ah)
	if err != nil {
		h.errorResponse(w, "error authorizing", http.StatusUnauthorized)
		return
	}

	level.Debug(l).Log("message", "creating workflow")
	h.createWorkflowFromRequest(ctx, w, a, cwr, l)
}

// Creates a workflow
// Context is not currently used as Argo has its own and Vault doesn't
// currently support it.
func (h handler) createWorkflowFromRequest(_ context.Context, w http.ResponseWriter, a *credentials.Authorization, cwr createWorkflowRequest, l log.Logger) {
	level.Debug(l).Log("message", "validating workflow parameters")
	if err := h.validateWorkflowParameters(cwr.Parameters); err != nil {
		level.Error(l).Log("message", "error in parameters", "error", err)
		h.errorResponse(w, "error in parameters", http.StatusInternalServerError)
		return
	}

	frameworks := h.config.listFrameworks()

	if !stringInSlice(frameworks, cwr.Framework) {
		level.Error(l).Log("error", "unknown framework")
		h.errorResponse(w, "unknown framework", http.StatusBadRequest)
		return
	}

	types, err := h.config.listTypes(cwr.Framework)
	if err != nil {
		level.Error(l).Log("message", "error reading types from config", "error", err)
		h.errorResponse(w, "error reading types from config", http.StatusBadRequest)
		return
	}

	if !stringInSlice(types, cwr.Type) {
		level.Error(l).Log("error", "unknown type")
		h.errorResponse(w, "unknown type", http.StatusBadRequest)
		return
	}

	// TODO long term, we should evaluate if hard coding in code is the right approach to
	// specifying different argument types vs allowing dynmaic specification and
	// interpolation in service/config.yaml
	for k := range cwr.Arguments {
		if k != "init" && k != "execute" {
			level.Error(l).Log("message", "arguments must be init or execute", "error", err)
			h.errorResponse(w, "arguments must be init or execute", http.StatusBadRequest)
			return
		}
	}

	isValidProjectName, err := h.validateProjectName(cwr.ProjectName, w)
	if !isValidProjectName {
		level.Error(l).Log("error", err)
		return
	}

	isValidTargetName, err := h.validateTargetName(cwr.TargetName, w)
	if !isValidTargetName {
		level.Error(l).Log("error", err)
		return
	}

	// TODO: Fix type must be specified valication and add test
	//	h.errorResponse(w, "type must be specified", http.StatusBadRequest)
	//	return
	//}

	workflowFrom := fmt.Sprintf("workflowtemplate/%s", cwr.WorkflowTemplateName)
	executeContainerImageURI := cwr.Parameters["execute_container_image_uri"]
	environmentVariablesString := generateEnvVariablesString(cwr.EnvironmentVariables)

	level.Debug(l).Log("message", "generating command to execute")
	commandDefinition, err := h.config.getCommandDefinition(cwr.Framework, cwr.Type)
	if err != nil {
		level.Error(l).Log("message", "unable to get command definition", "error", err)
		h.errorResponse(w, "unable to get command definition", http.StatusBadRequest)
		return
	}
	executeCommand, err := generateExecuteCommand(commandDefinition, environmentVariablesString, cwr.Arguments)
	if err != nil {
		level.Error(l).Log("message", "unable to generate command", "error", err)
		h.errorResponse(w, "unable to generate command", http.StatusBadRequest)
		return
	}

	level.Debug(l).Log("message", "creating new credentials provider")
	cp, err := h.newCredentialsProvider(*a)
	if err != nil {
		level.Error(l).Log("message", "bad or unknown credentials provider", "error", err)
		h.errorResponse(w, "bad or unknown credentials provider", http.StatusInternalServerError)
		return
	}

	level.Debug(l).Log("message", "getting credentials provider token")
	credentialsToken, err := cp.GetToken()
	if err != nil {
		level.Error(l).Log("message", "error getting credentials provider token", "error", err)
		h.errorResponse(w, "error getting credentials provider token", http.StatusInternalServerError)
		return
	}

	projectExists, err := cp.ProjectExists(cwr.ProjectName)
	if err != nil {
		level.Error(l).Log("message", "error checking project", "error", err)
		h.errorResponse(w, "error checking project", http.StatusInternalServerError)
		return
	}

	if !projectExists {
		level.Error(l).Log("message", "project does not exist", "error", err)
		h.errorResponse(w, "project does not exist", http.StatusBadRequest)
		return
	}

	// TODO: handle error when implemented
	//targetExists, _ := cp.targetExists(cwr.TargetName)
	//if !targetExists {
	//	h.errorResponse(w, "target must already exist", http.StatusBadRequest)
	//	return
	//}
	level.Debug(l).Log("message", "creating workflow parameters")
	parameters := workflow.NewParameters(environmentVariablesString, executeCommand, executeContainerImageURI, cwr.TargetName, cwr.ProjectName, cwr.Parameters, credentialsToken)

	level.Debug(l).Log("message", "creating workflow")
	workflowName, err := h.argo.Submit(h.argoCtx, workflowFrom, parameters)
	if err != nil {
		level.Error(l).Log("message", "error creating workflow", "error", err)
		h.errorResponse(w, "error creating workflow", http.StatusInternalServerError)
		return
	}

	l = log.With(l, "workflow", workflowName)
	level.Debug(l).Log("message", "workflow created")
	tokenHead := credentialsToken[0:8]

	level.Info(l).Log("message", fmt.Sprintf("Received token '%s...'", tokenHead))
	var cwresp workflow.CreateWorkflowResponse
	cwresp.WorkflowName = workflowName
	jsonData, err := json.Marshal(cwresp)
	if err != nil {
		level.Error(l).Log("message", "error serializing workflow response", "error", err)
		h.errorResponse(w, "error serializing workflow response", http.StatusBadRequest)
		return
	}
	fmt.Fprintln(w, string(jsonData))
}

// Gets a workflow
func (h handler) getWorkflow(w http.ResponseWriter, r *http.Request) {
	vars := mux.Vars(r)
	workflowName := vars["workflowName"]
	// TODO: Workflow name must include -
	// need to update validation
	//if !h.validateWorkflowName(workflowName, w) {
	//	return
	//}
	l := h.requestLogger(r, "op", "get-workflow", "workflow", workflowName)

	level.Debug(l).Log("message", "getting workflow status")
	status, err := h.argo.Status(h.argoCtx, workflowName)
	if err != nil {
		level.Error(l).Log("message", "error getting workflow", "error", err)
		h.errorResponse(w, "error getting workflow", http.StatusBadRequest)
		return
	}

	level.Debug(l).Log("message", "decoding get workflow response")
	jsonData, err := json.Marshal(status) // TODO handle error in http resp
	if err != nil {
		level.Error(l).Log("message", "error serializing workflow", "error", err)
		h.errorResponse(w, "error serializing workflow", http.StatusBadRequest)
		return
	}

	fmt.Fprint(w, string(jsonData))
}

// Gets a workflow
func (h handler) getTarget(w http.ResponseWriter, r *http.Request) {
	vars := mux.Vars(r)
	projectName := vars["projectName"]
	targetName := vars["targetName"]

	l := h.requestLogger(r, "op", "get-target", "project", projectName, "target", targetName)

	level.Debug(l).Log("message", "authorizing get target permissions")
	ah := r.Header.Get("Authorization")
	a, err := credentials.NewAuthorization(ah) // todo add validation
	if err != nil {
		level.Error(l).Log("message", "error authorizing using Authorization header", "error", err)
		h.errorResponse(w, "error authorizing using Authorization header", http.StatusUnauthorized)
		return
	}

	level.Debug(l).Log("message", "validating authorized admin")
	if !a.AuthorizedAdmin(h.env.AdminSecret) {
		level.Error(l).Log("message", "must be an authorized admin")
		h.errorResponse(w, "must be an authorized admin", http.StatusUnauthorized)
		return
	}

	level.Debug(l).Log("message", "creating credential provider")
	cp, err := h.newCredentialsProvider(*a)
	if err != nil {
		level.Error(l).Log("message", "error creating credentials provider", "error", err)
		h.errorResponse(w, "error creating credentials provider", http.StatusBadRequest)
		return
	}

	level.Debug(l).Log("message", "getting target information")
	targetInfo, err := cp.GetTarget(projectName, targetName)
	if err != nil {
		level.Error(l).Log("message", "error retrieving target information", "error", err)
		h.errorResponse(w, "error retrieving target information", http.StatusBadRequest)
		return
	}

	jsonResult, err := json.Marshal(targetInfo)
	if err != nil {
		level.Error(l).Log("message", "error serializing json target data", "error", err)
		h.errorResponse(w, "error serializing json target data", http.StatusInternalServerError)
		return
	}

	fmt.Fprint(w, string(jsonResult))
}

// Returns the logs for a workflow
func (h handler) getWorkflowLogs(w http.ResponseWriter, r *http.Request) {
	vars := mux.Vars(r)
	workflowName := vars["workflowName"]
	// TODO: Workflow name must include -
	// need to update validation
	//if !h.validateWorkflowName(workflowName, w) {
	//	return
	//}
	l := h.requestLogger(r, "op", "get-workflow-logs", "workflow", workflowName)

	level.Debug(l).Log("message", "retrieving workflow logs")
	argoWorkflowLogs, err := h.argo.Logs(h.argoCtx, workflowName)
	if err != nil {
		level.Error(l).Log("message", "error getting workflow logs", "error", err)
		h.errorResponse(w, "error getting workflow logs", http.StatusBadRequest)
		return
	}

	jsonData, err := json.Marshal(argoWorkflowLogs)
	if err != nil {
		level.Error(l).Log("message", "error serializing workflow logs", "error", err)
		h.errorResponse(w, "error serializing workflow logs", http.StatusInternalServerError)
		return
	}
	fmt.Fprintln(w, string(jsonData))
}

// Streams workflow logs
func (h handler) getWorkflowLogStream(w http.ResponseWriter, r *http.Request) {
	w.Header().Set("Content-Type", "text/plain")
	vars := mux.Vars(r)
	workflowName := vars["workflowName"]
	// TODO: Workflow name must include -
	// need to update validation
	//if !h.validateWorkflowName(workflowName, w) {
	//	return
	//}
	l := h.requestLogger(r, "op", "get-workflow-log-stream", "workflow", workflowName)

	level.Debug(l).Log("message", "retrieving workflow logs", "workflow", workflowName)
	err := h.argo.LogStream(h.argoCtx, workflowName, w)
	if err != nil {
		level.Error(l).Log("message", "error getting workflow logstream", "error", err)
		h.errorResponse(w, "error getting workflow logs", http.StatusBadRequest)
		return
	}
}

// Returns a new token
func newArgoCloudOpsToken(provider, key, secret string) *token {
	return &token{
		Token: fmt.Sprintf("%s:%s:%s", provider, key, secret),
	}
}

// Creates a project
func (h handler) createProject(w http.ResponseWriter, r *http.Request) {
	l := h.requestLogger(r, "op", "create-project")

	reqBody, err := ioutil.ReadAll(r.Body)
	if err != nil {
		level.Error(l).Log("message", "error reading request body", "error", err)
		h.errorResponse(w, "error reading request body", http.StatusInternalServerError)
		return
	}

	var capp credentials.CreateProjectRequest
	err = json.Unmarshal(reqBody, &capp)
	if err != nil {
		level.Error(l).Log("message", "error parsing json", "error", err)
		h.errorResponse(w, "error parsing json", http.StatusInternalServerError)
		return
	}

	l = log.With(l, "project", capp.Name)

	level.Debug(l).Log("message", "authorizing project creation")
	ah := r.Header.Get("Authorization")
	a, err := credentials.NewAuthorization(ah) // todo add validation
	if err != nil {
		level.Error(l).Log("message", "error authorizing using Authorization header", "error", err)
		h.errorResponse(w, "error authorizing using Authorization header", http.StatusUnauthorized)
		return
	}

	level.Debug(l).Log("message", "validating authorized admin")
	if !a.AuthorizedAdmin(h.env.AdminSecret) {
		level.Error(l).Log("message", "must be an authorized admin")
		h.errorResponse(w, "must be an authorized admin", http.StatusUnauthorized)
		return
	}

	level.Debug(l).Log("message", "creating credential provider")
	cp, err := h.newCredentialsProvider(*a)
	if err != nil {
		level.Error(l).Log("message", "error creating credentials provider", "error", err)
		h.errorResponse(w, "error creating credentials provider", http.StatusBadRequest)
		return
	}

	isValidProjectName, err := h.validateProjectName(capp.Name, w)
	if !isValidProjectName {
		level.Error(l).Log("message", err)
		return
	}

	projectExists, err := cp.ProjectExists(capp.Name)
	if err != nil {
		level.Error(l).Log("message", "error checking project", "error", err)
		h.errorResponse(w, "error checking project", http.StatusInternalServerError)
		return
	}

	if projectExists {
		level.Error(l).Log("error", "project already exists")
		h.errorResponse(w, "project already exists", http.StatusBadRequest)
		return
	}

	level.Debug(l).Log("message", "creating project")
	role, secret, err := cp.CreateProject(capp.Name)
	if err != nil {
		level.Error(l).Log("message", "error creating project", "error", err)
		h.errorResponse(w, "error creating project", http.StatusInternalServerError)
		return
	}

	level.Debug(l).Log("message", "retrieving Argo CloudOps token")
	t := newArgoCloudOpsToken("vault", role, secret)
	jsonResult, err := json.Marshal(t)
	if err != nil {
		level.Error(l).Log("message", "error serializing token", "error", err)
		h.errorResponse(w, "error serializing token", http.StatusInternalServerError)
		return
	}
	fmt.Fprint(w, string(jsonResult))
}

// Get a project
func (h handler) getProject(w http.ResponseWriter, r *http.Request) {
	vars := mux.Vars(r)
	projectName := vars["projectName"]

	l := h.requestLogger(r, "op", "get-project", "project", projectName)

	level.Debug(l).Log("message", "authorizing get project")
	ah := r.Header.Get("Authorization")
	a, err := credentials.NewAuthorization(ah) // todo add validation
	if err != nil {
		level.Error(l).Log("message", "error authorizing using Authorization token", "error", err)
		h.errorResponse(w, "error authorizing using Authorization header", http.StatusUnauthorized)
		return
	}

	level.Debug(l).Log("message", "validating authorized admin")
	if !a.AuthorizedAdmin(h.env.AdminSecret) {
		level.Error(l).Log("message", "must be an authorized admin")
		h.errorResponse(w, "must be an authorized admin", http.StatusUnauthorized)
		return
	}

	level.Debug(l).Log("message", "creating credential provider")
	cp, err := h.newCredentialsProvider(*a)
	if err != nil {
		level.Error(l).Log("message", "error creating credentials provider", "error", err)
		h.errorResponse(w, "error creating credentials provider", http.StatusBadRequest)
		return
	}

	level.Debug(l).Log("message", "getting project")
	jsonResult, err := cp.GetProject(projectName)
	if err != nil {
		level.Error(l).Log("message", "error retrieving project", "error", err)
		h.errorResponse(w, "error retrieving project", http.StatusNotFound)
		return
	}
	fmt.Fprint(w, jsonResult)
}

// Delete a project
func (h handler) deleteProject(w http.ResponseWriter, r *http.Request) {
	vars := mux.Vars(r)
	projectName := vars["projectName"]

	l := h.requestLogger(r, "op", "delete-project", "project", projectName)

	level.Debug(l).Log("message", "authorizing delete project")
	ah := r.Header.Get("Authorization")
	a, err := credentials.NewAuthorization(ah) // todo add validation
	if err != nil {
		level.Error(l).Log("message", "error authorizing using Authorization header", "error", err)
		h.errorResponse(w, "error authorizing using Authorization header", http.StatusUnauthorized)
		return
	}

	level.Debug(l).Log("message", "validating authorized admin")
	if !a.AuthorizedAdmin(h.env.AdminSecret) {
		level.Error(l).Log("message", "must be an authorized admin")
		h.errorResponse(w, "must be an authorized admin", http.StatusUnauthorized)
		return
	}

	level.Debug(l).Log("message", "creating credential provider")
	cp, err := h.newCredentialsProvider(*a)
	if err != nil {
		level.Error(l).Log("message", "error creating credentials provider", "error", err)
		h.errorResponse(w, "error creating credentials provider", http.StatusBadRequest)
		return
	}

	level.Debug(l).Log("message", "checking if project exists")
	projectExists, err := cp.ProjectExists(projectName)
	if err != nil {
		level.Error(l).Log("message", "error checking project", "error", err)
		h.errorResponse(w, "error checking project", http.StatusInternalServerError)
		return
	}

	if !projectExists {
		level.Debug(l).Log("message", "no action required because project does not exist")
		return
	}

	level.Debug(l).Log("message", "getting all targets in project")
	targets, err := cp.ListTargets(projectName)
	if err != nil {
		level.Error(l).Log("message", "error getting all targets", "error", err)
		h.errorResponse(w, "error getting all targets", http.StatusInternalServerError)
		return
	}

	if len(targets) > 0 {
		level.Error(l).Log("error", "project has existing targets, not deleting")
		h.errorResponse(w, "project has existing targets, not deleting", http.StatusBadRequest)
		return
	}

	level.Debug(l).Log("message", "deleting project")
	err = cp.DeleteProject(projectName)
	if err != nil {
		level.Error(l).Log("message", "error deleting project", "error", err)
		h.errorResponse(w, "error deleting project", http.StatusBadRequest)
		return
	}
}

// Creates a target
func (h handler) createTarget(w http.ResponseWriter, r *http.Request) {
	vars := mux.Vars(r)
	projectName := vars["projectName"]
	ah := r.Header.Get("Authorization")

	l := h.requestLogger(r, "op", "create-target", "project", projectName)

	level.Debug(l).Log("message", "reading request body")
	reqBody, err := ioutil.ReadAll(r.Body)
	if err != nil {
		level.Error(l).Log("message", "error reading request body", "error", err)
		h.errorResponse(w, "error reading request body", http.StatusInternalServerError)
		return
	}

	var ctr credentials.CreateTargetRequest
	err = json.Unmarshal(reqBody, &ctr)
	if err != nil {
		level.Error(l).Log("message", "error parsing request body to target data", "error", err)
		h.errorResponse(w, "error parsing request body to target data", http.StatusBadRequest)
		return
	}

	l = log.With(l, "target", ctr.Name)

	level.Debug(l).Log("message", "authorizing target creation")
	a, err := credentials.NewAuthorization(ah)
	if err != nil {
		level.Error(l).Log("message", "error authorizing using Authorization header", "error", err)
		h.errorResponse(w, "error authorizing using Authorization header", http.StatusUnauthorized)
		return
	}

	level.Debug(l).Log("message", "validating authorized admin")

	if !a.AuthorizedAdmin(h.env.AdminSecret) {
		level.Error(l).Log("message", "must be an authorized admin")
		h.errorResponse(w, "must be an authorized admin", http.StatusUnauthorized)
		return
	}

	level.Debug(l).Log("message", "creating credential provider")
	cp, err := h.newCredentialsProvider(*a)
	if err != nil {
		level.Error(l).Log("message", "error creating credentials provider", "error", err)
		h.errorResponse(w, "error creating credentials provider", http.StatusInternalServerError)
		return
	}

	level.Debug(l).Log("message", "validating target name")
	isValidTargetName, err := h.validateTargetName(ctr.Name, w)
	if !isValidTargetName {
		level.Error(l).Log("error", err)
		return
	}

	if ctr.Type != "aws_account" {
		level.Error(l).Log("error", "type must be aws_account")
		h.errorResponse(w, "type must be aws_account", http.StatusBadRequest)
		return
	}

	if len(ctr.Properties.PolicyArns) > 5 {
		level.Error(l).Log("error", "policy arns list length cannot be greater than 5")
		h.errorResponse(w, "policy arns list length cannot be greater than 5", http.StatusBadRequest)
		return
	}

	for _, policyArn := range ctr.Properties.PolicyArns {
		if !arn.IsARN(policyArn) {
			level.Error(l).Log("message", fmt.Sprintf("policy arn %s must be a valid arn", policyArn))
			h.errorResponse(w, fmt.Sprintf("policy arn %s must be a valid arn", policyArn), http.StatusBadRequest)
			return
		}
	}

	if !arn.IsARN(ctr.Properties.RoleArn) {
		level.Error(l).Log("message", fmt.Sprintf("role arn %s must be a valid arn", ctr.Properties.RoleArn))
		h.errorResponse(w, fmt.Sprintf("role arn %s must be a valid arn", ctr.Properties.RoleArn), http.StatusBadRequest)
		return
	}

	targetExists, _ := cp.TargetExists(ctr.Name)
	// TODO: handle error when implemented
	if targetExists {
		level.Error(l).Log("message", "target name must not already exist")
		h.errorResponse(w, "target name must not already exist", http.StatusBadRequest)
		return
	}

	level.Debug(l).Log("message", "creating target")
	err = cp.CreateTarget(projectName, ctr)
	if err != nil {
		level.Error(l).Log("message", "error creating target", "error", err)
		h.errorResponse(w, "error creating target", http.StatusInternalServerError)
		return
	}

	fmt.Fprint(w, "{}")
}

// Deletes a target
func (h handler) deleteTarget(w http.ResponseWriter, r *http.Request) {
	vars := mux.Vars(r)
	projectName := vars["projectName"]
	targetName := vars["targetName"]

	l := h.requestLogger(r, "op", "delete-target", "project", projectName, "target", targetName)

	level.Debug(l).Log("message", "authorizing delete target permissions")
	ah := r.Header.Get("Authorization")
	a, err := credentials.NewAuthorization(ah) // todo add validation
	if err != nil {
		level.Error(l).Log("message", "error authorizing using Authorization header", "error", err)
		h.errorResponse(w, "error authorizing using Authorization header", http.StatusUnauthorized)
		return
	}

	level.Debug(l).Log("message", "validating authorized admin")

	if !a.AuthorizedAdmin(h.env.AdminSecret) {
		level.Error(l).Log("message", "must be an authorized admin")
		h.errorResponse(w, "must be an authorized admin", http.StatusUnauthorized)
		return
	}

	level.Debug(l).Log("message", "creating credential provider")
	cp, err := h.newCredentialsProvider(*a)
	if err != nil {
		level.Error(l).Log("message", "error creating credentials provider", "error", err)
		h.errorResponse(w, "error creating credentials provider", http.StatusBadRequest)
		return
	}

	level.Debug(l).Log("message", "deleting target")
	err = cp.DeleteTarget(projectName, targetName)
	if err != nil {
		level.Error(l).Log("message", "error deleting target", "error", err)
		h.errorResponse(w, "error deleting target", http.StatusBadRequest)
		return
	}
}

// Lists the targets for a project
func (h handler) listTargets(w http.ResponseWriter, r *http.Request) {
	vars := mux.Vars(r)
	projectName := vars["projectName"]
	ah := r.Header.Get("Authorization")

	l := h.requestLogger(r, "op", "list-targets", "project", projectName)

	level.Debug(l).Log("message", "authorizing target list retrieval")
	a, err := credentials.NewAuthorization(ah)
	if err != nil {
		level.Error(l).Log("message", "error authorizing using Authorization header", "error", err)
		h.errorResponse(w, "error authorizing using Authorization header", http.StatusUnauthorized)
		return
	}

	level.Debug(l).Log("message", "validating authorized admin")

	if !a.AuthorizedAdmin(h.env.AdminSecret) {
		level.Error(l).Log("message", "must be an authorized admin")
		h.errorResponse(w, "must be an authorized admin", http.StatusUnauthorized)
		return
	}

	level.Debug(l).Log("message", "creating credential provider")
	cp, err := h.newCredentialsProvider(*a)
	if err != nil {
		level.Error(l).Log("message", "error creating credentials provider", "error", err)
		h.errorResponse(w, "error creating credentials provider", http.StatusInternalServerError)
		return
	}

	targets, err := cp.ListTargets(projectName)
	if err != nil {
		level.Error(l).Log("message", "error listing targets", "error", err)
		h.errorResponse(w, "error listing targets", http.StatusInternalServerError)
		return
	}

	data, err := json.Marshal(targets)
	if err != nil {
		level.Error(l).Log("message", "error serializing targets", "error", err)
	}

	fmt.Fprint(w, string(data))
}

// Convenience method that writes a failure response in a standard manner
func (h handler) errorResponse(w http.ResponseWriter, message string, httpStatus int) {
	r := generateErrorResponseJSON(message)
	w.WriteHeader(httpStatus)
	fmt.Fprint(w, r)
}

// Validates a project name
func (h handler) validateProjectName(projectName string, w http.ResponseWriter) (bool, error) {
	if len(projectName) < 4 {
		h.errorResponse(w, "project name must be greater than 3 characters", http.StatusBadRequest)
		return false, errors.New("project name must be greater than 3 characters")
	}

	if len(projectName) > 32 {
		h.errorResponse(w, "project name must be less than 32 characters", http.StatusBadRequest)
		return false, errors.New("project name must be less than 32 characters")
	}

	if !isStringAlphaNumeric(projectName) {
		h.errorResponse(w, "project name must be alpha-numeric", http.StatusBadRequest)
		return false, errors.New("project name must be alpha-numeric")
	}

	return true, nil
}

// Validates a target name
func (h handler) validateTargetName(targetName string, w http.ResponseWriter) (bool, error) {
	if len(targetName) < 4 {
		h.errorResponse(w, "target name must be greater than 3 characters", http.StatusBadRequest)
		return false, errors.New("target name must be greater than 3 characters")
	}

	if len(targetName) > 32 {
		h.errorResponse(w, "target name must be less than 32 characters", http.StatusBadRequest)
		return false, errors.New("target name must be less than 32 characters")
	}

	if !isStringAlphaNumericUnderscore(targetName) {
		h.errorResponse(w, "target name must be alpha-numeric with underscores", http.StatusBadRequest)
		return false, errors.New("target name must be alpha-numeric with underscores")
	}

	return true, nil
}

// Returns true, if the image uri is a valid container image uri
func (h handler) isValidImageURI(imageURI string) bool {
	_, err := reference.ParseAnyReference(imageURI)
	return err == nil
}

func generateEnvVariablesString(environmentVariables map[string]string) string {
	if len(environmentVariables) == 0 {
		return ""
	}

	r := "env"
	for k, v := range environmentVariables {
		tmp := r + fmt.Sprintf(" %s=%s", k, v)
		r = tmp
	}
	return r
}

func (h handler) requestLogger(r *http.Request, fields ...string) log.Logger {
	return log.With(h.logger, "txid", r.Header.Get(txIDHeader), fields)
}<|MERGE_RESOLUTION|>--- conflicted
+++ resolved
@@ -108,17 +108,10 @@
 	response, err := http.Get(vaultEndpoint)
 	if err != nil {
 		level.Error(h.logger).Log("message", fmt.Sprintf("received error connecting to vault endpoint %s", vaultEndpoint))
-<<<<<<< HEAD
-		h.errorResponse(w, "Health check failed", http.StatusServiceUnavailable)
-	} else if response.StatusCode != 200 {
-		level.Error(h.logger).Log("message", fmt.Sprintf("received code other than 200 %s", vaultEndpoint))
-		h.errorResponse(w, "Health check failed", http.StatusServiceUnavailable)
-=======
 		h.errorResponse(w, "Health check failed", http.StatusServiceUnavailable, err)
 	} else if response.StatusCode != 200 && response.StatusCode != 429 {
 		level.Error(h.logger).Log("message", fmt.Sprintf("received code %d which is not 200 (initialized, unsealed, and active) or 429 (unsealed and standby) when connecting to vault endpoint %s", response.StatusCode, vaultEndpoint))
 		h.errorResponse(w, "Health check failed", http.StatusServiceUnavailable, err)
->>>>>>> f979a622
 	} else {
 		fmt.Fprintln(w, "Health check succeeded")
 	}
