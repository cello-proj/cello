--- conflicted
+++ resolved
@@ -90,13 +90,8 @@
 	return []string{"project1-target1-abcde", "project2-target2-12345"}, nil
 }
 
-<<<<<<< HEAD
-func (m mockWorkflowSvc) Submit(ctx context.Context, from string, parameters map[string]string) (string, error) {
+func (m mockWorkflowSvc) Submit(ctx context.Context, from string, parameters map[string]string, labels map[string]string) (string, error) {
 	return "wf-123456", nil
-=======
-func (m mockWorkflowSvc) Submit(ctx context.Context, from string, parameters map[string]string, labels map[string]string) (string, error) {
-	return "success", nil
->>>>>>> 374912a9
 }
 
 func newMockProvider(a credentials.Authorization, env env.Vars, h http.Header, f credentials.VaultConfigFn, fn credentials.VaultSvcFn) (credentials.Provider, error) {
