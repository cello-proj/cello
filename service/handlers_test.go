--- conflicted
+++ resolved
@@ -169,15 +169,9 @@
 type test struct {
 	name     string
 	req      interface{}
-<<<<<<< HEAD
-	respFile string
-	want     int
-	body     string
-=======
 	want     int
 	body     string
 	respFile string
->>>>>>> 3db7dac3
 	asAdmin  bool
 	url      string
 	method   string
@@ -187,11 +181,7 @@
 	tests := []test{
 		{
 			name:     "fails to create project when not admin",
-<<<<<<< HEAD
 			req:      loadJSON(t, "TestCreateProject/fails_to_create_project_when_not_admin_request.json"),
-=======
-			req:      loadCreateProjectRequest(t, "TestCreateProject/fails_to_create_project_when_not_admin.json"),
->>>>>>> 3db7dac3
 			want:     http.StatusUnauthorized,
 			respFile: "TestCreateProject/fails_to_create_project_when_not_admin_response.json",
 			url:      "/projects",
