--- conflicted
+++ resolved
@@ -12,13 +12,8 @@
 	"path/filepath"
 	"testing"
 
-<<<<<<< HEAD
 	"github.com/argoproj-labs/argo-cloudops/service/internal/credentials"
 	"github.com/argoproj-labs/argo-cloudops/service/internal/env"
-=======
-	"github.com/argoproj-labs/argo-cloudops/internal/env"
-	"github.com/argoproj-labs/argo-cloudops/service/internal/credentials"
->>>>>>> 2fc6df33
 	"github.com/argoproj-labs/argo-cloudops/service/internal/workflow"
 
 	"github.com/go-kit/kit/log"
@@ -590,12 +585,8 @@
 		argo:                   mockWorkflowSvc{},
 		config:                 config,
 		gitClient:              newMockGitClient(),
-<<<<<<< HEAD
+		newCredsProviderSvc:    mockCredsProvSvc,
 		env: env.Vars{
-=======
-		newCredsProviderSvc:    mockCredsProvSvc,
-		env: env.EnvVars{
->>>>>>> 2fc6df33
 			AdminSecret: testPassword},
 	}
 
