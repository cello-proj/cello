package main

import (
	"bytes"
	"context"
	"encoding/json"
	"fmt"
	"io/ioutil"
	"net/http"
	"net/http/httptest"
	"os"
	"path/filepath"
	"testing"

	"github.com/argoproj-labs/argo-cloudops/service/internal/credentials"
	"github.com/argoproj-labs/argo-cloudops/internal/env"
	"github.com/argoproj-labs/argo-cloudops/service/internal/workflow"

	"github.com/go-kit/kit/log"
	vault "github.com/hashicorp/vault/api"
)

const (
	testPassword = "D34DB33FD34DB33FD34DB33FD34DB33F"
)

type mockGitClient struct{}

func newMockGitClient() gitClient {
	return mockGitClient{}
}

func (g mockGitClient) CheckoutFileFromRepository(repository, commitHash, path string) ([]byte, error) {
	return loadFileBytes("TestCreateWorkflow/can_create_workflow.json")
}

type mockWorkflowSvc struct{}

func (m mockWorkflowSvc) Status(ctx context.Context, workflowName string) (*workflow.Status, error) {
	if workflowName == "WORKFLOW_ALREADY_EXISTS" {
		return &workflow.Status{Status: "success"}, nil
	}
	return &workflow.Status{Status: "failed"}, fmt.Errorf("workflow " + workflowName + " does not exist!")
}

func (m mockWorkflowSvc) Logs(ctx context.Context, workflowName string) (*workflow.Logs, error) {
	if workflowName == "WORKFLOW_ALREADY_EXISTS" {
		return nil, nil
	}
	return nil, fmt.Errorf("workflow " + workflowName + " does not exist!")
}

func (m mockWorkflowSvc) LogStream(ctx context.Context, workflowName string, w http.ResponseWriter) error {
	return nil
}

func (m mockWorkflowSvc) List(ctx context.Context) ([]string, error) {
	return []string{"project1-target1-abcde", "project2-target2-12345"}, nil
}

func (m mockWorkflowSvc) Submit(ctx context.Context, from string, parameters map[string]string) (string, error) {
	return "success", nil
}

<<<<<<< HEAD
func newMockProvider(a Authorization, svc *vault.Client) (credentialsProvider, error) {
	return &mockCredentialsProvider{}, nil
=======
func newMockProvider(svc *vault.Client) func(a credentials.Authorization) (credentials.Provider, error) {
	return func(a credentials.Authorization) (credentials.Provider, error) {
		return &mockCredentialsProvider{}, nil
	}
>>>>>>> 89269560
}

type mockCredentialsProvider struct{}


func (m mockCredentialsProvider) GetToken() (string, error) {
	return testPassword, nil
}

func (m mockCredentialsProvider) CreateProject(name string) (string, string, error) {
	return "", "", nil
}

func (m mockCredentialsProvider) DeleteProject(name string) error {
	if name == "undeletableproject" {
		return fmt.Errorf("Some error occured deleting this project")
	}
	return nil
}

func (m mockCredentialsProvider) GetProject(string) (string, error) {
	return `{"name":"project1"}`, nil
}

func (m mockCredentialsProvider) CreateTarget(name string, req credentials.CreateTargetRequest) error {
	return nil
}

func (m mockCredentialsProvider) GetTarget(string, string) (credentials.TargetProperties, error) {
	return credentials.TargetProperties{}, nil
}

func (m mockCredentialsProvider) DeleteTarget(string, t string) error {
	if t == "undeletabletarget" {
		return fmt.Errorf("Some error occured deleting this target")
	}
	return nil
}

func (m mockCredentialsProvider) ListTargets(name string) ([]string, error) {
	if name == "undeletableprojecttargets" {
		return []string{"target1", "target2", "undeletabletarget"}, nil
	}
	return []string{}, nil
}

func (m mockCredentialsProvider) ProjectExists(name string) (bool, error) {
	existingProjects := []string{
		"projectalreadyexists",
		"undeletableprojecttargets",
		"undeletableproject",
	}
	for _, existingProjects := range existingProjects {
		if name == existingProjects {
			return true, nil
		}
	}
	return false, nil
}

func (m mockCredentialsProvider) TargetExists(name string) (bool, error) {
	if name == "TARGET_ALREADY_EXISTS" {
		return true, nil
	}
	return false, nil
}

func mockCredsProvSvc(c vaultConfig, h http.Header) (*vault.Client, error) {
	return &vault.Client{}, nil
}

type test struct {
	name    string
	req     interface{}
	want    int
	body    string
	asAdmin bool
	url     string
	method  string
}

func TestCreateProject(t *testing.T) {
	tests := []test{
		{
			name:    "fails to create project when not admin",
			req:     loadCreateProjectRequest(t, "TestCreateProject/fails_to_create_project_when_not_admin.json"),
			want:    http.StatusUnauthorized,
			asAdmin: false,
			url:     "/projects",
			method:  "POST",
		},
		{
			name:    "can create project",
			req:     loadCreateProjectRequest(t, "TestCreateProject/can_create_project.json"),
			want:    http.StatusOK,
			asAdmin: true,
			url:     "/projects",
			method:  "POST",
		},
		{
			name:    "project name must be alphanumeric",
			req:     loadCreateProjectRequest(t, "TestCreateProject/project_name_must_be_alphanumeric.json"),
			want:    http.StatusBadRequest,
			asAdmin: true,
			url:     "/projects",
			method:  "POST",
		},
		{
			name:    "project name cannot be less than 4 characters",
			req:     loadCreateProjectRequest(t, "TestCreateProject/project_name_cannot_be_less_than_4_characters.json"),
			want:    http.StatusBadRequest,
			asAdmin: true,
			url:     "/projects",
			method:  "POST",
		},
		{
			name:    "project name cannot be greater than 32 characters",
			req:     loadCreateProjectRequest(t, "TestCreateProject/project_name_cannot_be_greater_than_32_characters.json"),
			want:    http.StatusBadRequest,
			asAdmin: true,
			url:     "/projects",
			method:  "POST",
		},
		{
			name:    "project name cannot already exist",
			req:     loadCreateProjectRequest(t, "TestCreateProject/project_name_cannot_already_exist.json"),
			want:    http.StatusBadRequest,
			asAdmin: true,
			url:     "/projects",
			method:  "POST",
		},
	}
	runTests(t, tests)
}

func TestDeleteProject(t *testing.T) {
	tests := []test{
		{
			name:    "fails to delete project when not admin",
			want:    http.StatusUnauthorized,
			asAdmin: false,
			url:     "/projects/projectalreadyexists",
			method:  "DELETE",
		},
		{
			name:    "can delete project",
			want:    http.StatusOK,
			asAdmin: true,
			url:     "/projects/projectalreadyexists",
			method:  "DELETE",
		},
		{
			name:    "fails to delete project if any targets exist",
			want:    http.StatusBadRequest,
			asAdmin: true,
			url:     "/projects/undeletableprojecttargets",
			method:  "DELETE",
		},
		{
			name:    "fails to delete project",
			want:    http.StatusBadRequest,
			asAdmin: true,
			url:     "/projects/undeletableproject",
			method:  "DELETE",
		},
	}
	runTests(t, tests)
}

func TestCreateTarget(t *testing.T) {
	tests := []test{
		{
			name:    "fails to create target when not admin",
			req:     loadCreateTargetRequest(t, "TestCreateTarget/fails_to_create_target_when_not_admin.json"),
			want:    http.StatusUnauthorized,
			asAdmin: false,
			url:     "/projects/projectalreadyexists/targets",
			method:  "POST",
		},
		{
			name:    "can create target",
			req:     loadCreateTargetRequest(t, "TestCreateTarget/can_create_target.json"),
			want:    http.StatusOK,
			asAdmin: true,
			url:     "/projects/projectalreadyexists/targets",
			method:  "POST",
		},
		{
			name:    "target name must be alphanumeric",
			req:     loadCreateTargetRequest(t, "TestCreateTarget/target_name_must_be_alphanumeric.json"),
			want:    http.StatusBadRequest,
			asAdmin: true,
			url:     "/projects/projectalreadyexists/targets",
			method:  "POST",
		},
		{
			name:    "target name cannot be less than 4 characters",
			req:     loadCreateTargetRequest(t, "TestCreateTarget/target_name_cannot_be_less_than_4_characters.json"),
			want:    http.StatusBadRequest,
			asAdmin: true,
			url:     "/projects/projectalreadyexists/targets",
			method:  "POST",
		},
		{
			name:    "target name cannot be greater than 32 characters",
			req:     loadCreateTargetRequest(t, "TestCreateTarget/target_name_cannot_be_greater_than_32_characters.json"),
			want:    http.StatusBadRequest,
			asAdmin: true,
			url:     "/projects/projectalreadyexists/targets",
			method:  "POST",
		},
		{
			name:    "target name cannot already exist",
			req:     loadCreateTargetRequest(t, "TestCreateTarget/target_name_cannot_already_exist.json"),
			want:    http.StatusBadRequest,
			asAdmin: true,
			url:     "/projects/projectalreadyexists/targets",
			method:  "POST",
		},
		{
			name:    "type must be aws_account",
			req:     loadCreateTargetRequest(t, "TestCreateTarget/type_must_be_aws_account.json"),
			want:    http.StatusBadRequest,
			asAdmin: true,
			url:     "/projects/projectalreadyexists/targets",
			method:  "POST",
		},
		{
			name:    "policy arns list length cannot be greater than 5",
			req:     loadCreateTargetRequest(t, "TestCreateTarget/policy_arns_list_length_cannot_be_greater_than_5.json"),
			want:    http.StatusBadRequest,
			asAdmin: true,
			url:     "/projects/projectalreadyexists/targets",
			method:  "POST",
		},
		{
			name:    "policy arns are valid AWS arns",
			req:     loadCreateTargetRequest(t, "TestCreateTarget/policy_arns_are_valid_aws_arns.json"),
			want:    http.StatusBadRequest,
			asAdmin: true,
			url:     "/projects/projectalreadyexists/targets",
			method:  "POST",
		},
		{
			name:    "role arn is valid AWS arn",
			req:     loadCreateTargetRequest(t, "TestCreateTarget/role_arn_is_valid_aws_arn.json"),
			want:    http.StatusBadRequest,
			asAdmin: true,
			url:     "/projects/projectalreadyexists/targets",
			method:  "POST",
		},
		{
			name:    "project must exist",
			req:     loadCreateWorkflowRequest(t, "TestCreateTarget/project_must_exist.json"),
			want:    http.StatusBadRequest,
			asAdmin: true,
			url:     "/projects/PROJECT_DOES_NOT_EXIST/targets",
			method:  "POST",
		},
	}
	runTests(t, tests)
}

func TestDeleteTarget(t *testing.T) {
	tests := []test{
		{
			name:    "fails to delete target when not admin",
			want:    http.StatusUnauthorized,
			asAdmin: false,
			url:     "/projects/projectalreadyexists/targets/target1",
			method:  "DELETE",
		},
		{
			name:    "can delete target",
			want:    http.StatusOK,
			asAdmin: true,
			url:     "/projects/projectalreadyexists/targets/target1",
			method:  "DELETE",
		},
		{
			name:    "target fails to delete",
			want:    http.StatusBadRequest,
			asAdmin: true,
			url:     "/projects/projectalreadyexists/targets/undeletabletarget",
			method:  "DELETE",
		},
	}
	runTests(t, tests)
}

func TestCreateWorkflow(t *testing.T) {
	tests := []test{
		{
			name:    "can create workflows",
			req:     loadCreateWorkflowRequest(t, "TestCreateWorkflow/can_create_workflow.json"),
			want:    http.StatusOK,
			body:    "{\"workflow_name\":\"success\"}\n",
			asAdmin: true,
			method:  "POST",
			url:     "/workflows",
		},
		{
			name:    "execute_container_image_uri must be present",
			req:     loadCreateWorkflowRequest(t, "TestCreateWorkflow/execute_container_image_uri_must_be_present.json"),
			want:    http.StatusInternalServerError,
			asAdmin: true,
			method:  "POST",
			url:     "/workflows",
		},
		{
			name:    "execute_container_image_uri must be valid",
			req:     loadCreateWorkflowRequest(t, "TestCreateWorkflow/execute_container_image_uri_must_be_valid.json"),
			want:    http.StatusInternalServerError,
			asAdmin: true,
			method:  "POST",
			url:     "/workflows",
		},
		{
			name:    "framework must be present",
			req:     loadCreateWorkflowRequest(t, "TestCreateWorkflow/framework_must_be_present.json"),
			want:    http.StatusBadRequest,
			asAdmin: true,
			method:  "POST",
			url:     "/workflows",
		},
		{
			name:    "framework must be valid",
			req:     loadCreateWorkflowRequest(t, "TestCreateWorkflow/framework_must_be_valid.json"),
			want:    http.StatusBadRequest,
			asAdmin: true,
			method:  "POST",
			url:     "/workflows",
		},
		{
			name:    "parameters must be present",
			req:     loadCreateWorkflowRequest(t, "TestCreateWorkflow/parameters_must_be_present.json"),
			want:    http.StatusInternalServerError,
			asAdmin: true,
			method:  "POST",
			url:     "/workflows",
		},
		{
			name:    "project name must be present",
			req:     loadCreateWorkflowRequest(t, "TestCreateWorkflow/project_name_must_be_present.json"),
			want:    http.StatusBadRequest,
			asAdmin: true,
			method:  "POST",
			url:     "/workflows",
		},
		{
			name:    "target name must be present",
			req:     loadCreateWorkflowRequest(t, "TestCreateWorkflow/target_name_must_be_present.json"),
			want:    http.StatusBadRequest,
			asAdmin: true,
			method:  "POST",
			url:     "/workflows",
		},
		{
			name:    "type must be present",
			req:     loadCreateWorkflowRequest(t, "TestCreateWorkflow/type_must_be_present.json"),
			want:    http.StatusBadRequest,
			asAdmin: true,
			method:  "POST",
			url:     "/workflows",
		},
		{
			name:    "type must be valid",
			req:     loadCreateWorkflowRequest(t, "TestCreateWorkflow/type_must_be_valid.json"),
			want:    http.StatusBadRequest,
			asAdmin: true,
			method:  "POST",
			url:     "/workflows",
		},
		// TODO: Once projectExists and targetExists are implemented uncomment
		//{
		//	name:    "project must exist",
		//	req:     loadCreateWorkflowRequest(t, "TestCreateWorkflow/project_must_exist.json"),
		//	want:    http.StatusBadRequest,
		//	asAdmin: true,
		//	method:  "POST",
		//	url:     "/workflows",
		//},
		//{
		//	name:    "target must exist",
		//	req:     loadCreateWorkflowRequest(t, "TestCreateWorkflow/target_must_exist.json"),
		//	want:    http.StatusBadRequest,
		//	asAdmin: true,
		//	method:  "POST",
		//	url:     "/workflows",
		//},
	}
	runTests(t, tests)
}

func TestCreateWorkflowFromGit(t *testing.T) {
	tests := []test{
		{
			name: "can create workflows",
			req: createGitWorkflowRequest{
				Repository: "repository1",
				CommitHash: "sha123",
				Path:       "path/to/manifest.yaml",
				Type:       "sync",
			},
			want:    http.StatusOK,
			body:    "{\"workflow_name\":\"success\"}\n",
			asAdmin: true,
			method:  "POST",
			url:     "/projects/project1/targets/target1/operations",
		},
	}
	runTests(t, tests)
}

func TestGetWorkflow(t *testing.T) {
	tests := []test{
		{
			name:    "can get workflow",
			want:    http.StatusOK,
			asAdmin: true,
			method:  "GET",
			url:     "/workflows/WORKFLOW_ALREADY_EXISTS",
		},
		{
			name:    "name must be alphanumeric",
			want:    http.StatusBadRequest,
			asAdmin: true,
			method:  "GET",
			url:     "/workflows/%26%28%40%26%24%5E%26%5E%5E%26%25%26YT%25%26IURIHFHYJFKIR",
		},
		{
			name:    "workflow must exist",
			want:    http.StatusBadRequest,
			asAdmin: true,
			method:  "GET",
			url:     "/workflows/WORKFLOW_DOES_NOT_EXIST",
		},
	}
	runTests(t, tests)
}

func TestGetWorkflowLogs(t *testing.T) {
	tests := []test{
		{
			name:    "can get workflow logs",
			want:    http.StatusOK,
			asAdmin: true,
			method:  "GET",
			url:     "/workflows/WORKFLOW_ALREADY_EXISTS/logs",
		},
		{
			name:    "name must be alphanumeric",
			want:    http.StatusBadRequest,
			asAdmin: true,
			method:  "GET",
			url:     "/workflows/%26%28%40%26%24%5E%26%5E%5E%26%25%26YT%25%26IURIHFHYJFKIR/logs",
		},
		{
			name:    "workflow must exist",
			want:    http.StatusBadRequest,
			asAdmin: true,
			method:  "GET",
			url:     "/workflows/WORKFLOW_DOES_NOT_EXIST/logs",
		},
	}
	runTests(t, tests)
}

func TestListWorkflows(t *testing.T) {
	tests := []test{
		{
			name:    "can get workflows",
			want:    http.StatusOK,
			asAdmin: true,
			method:  "GET",
			url:     "/projects/projects1/targets/target1/workflows",
		},
	}
	runTests(t, tests)
}

// Serialize a type to JSON-encoded byte buffer.
func serialize(toMarshal interface{}) *bytes.Buffer {
	jsonStr, _ := json.Marshal(toMarshal)
	return bytes.NewBuffer(jsonStr)
}

// Run tests, checking the response status codes.
func runTests(t *testing.T, tests []test) {
	for _, tt := range tests {
		t.Run(tt.name, func(t *testing.T) {
			resp := executeRequest(tt.method, tt.url, serialize(tt.req), tt.asAdmin)
			if resp.StatusCode != tt.want {
				t.Errorf("Unexpected status code %d", resp.StatusCode)
			}

			if tt.body != "" {
				bodyBytes, err := ioutil.ReadAll(resp.Body)
				if err != nil {
					t.Errorf("Error loading body")
				}
				if tt.body != string(bodyBytes) {
					t.Errorf("Unexpected body '%s', expected '%s'", bodyBytes, tt.body)
				}
			}
		})
	}
}

// Execute a generic HTTP request, making sure to add the appropriate authorization header.
func executeRequest(method string, url string, body *bytes.Buffer, asAdmin bool) *http.Response {
	config, err := loadConfig(testConfigPath)
	if err != nil {
		panic(fmt.Sprintf("Unable to load config %s", err))
	}

	h := handler{
		logger:                 log.NewNopLogger(),
		newCredentialsProvider: newMockProvider,
		argo:                   mockWorkflowSvc{},
		config:                 config,
		gitClient:              newMockGitClient(),
<<<<<<< HEAD
		newCredsProviderSvc:    mockCredsProvSvc,
=======
		env: env.EnvVars{
			AdminSecret: testPassword},
>>>>>>> 89269560
	}

	var router = setupRouter(h)
	req, _ := http.NewRequest(method, url, body)
	authorizationHeader := "vault:user:" + testPassword
	if asAdmin {
		authorizationHeader = "vault:admin:" + testPassword
	}
	req.Header.Add("Authorization", authorizationHeader)
	w := httptest.NewRecorder()
	router.ServeHTTP(w, req)
	return w.Result()
}

// Unmarshal a JSON file from the testdata directory into output.
func loadFileBytes(filename string) ([]byte, error) {
	file := filepath.Join("testdata", filename)
	fd, err := os.Open(file)
	if err != nil {
		return []byte{}, err
	}

	fileStat, err := fd.Stat()
	if err != nil {
		return []byte{}, err
	}

	fileContents := make([]byte, fileStat.Size())
	_, err = fd.Read(fileContents)

	return fileContents, err
}

// Unmarshal a JSON file from the testdata directory into output.
func loadJSON(t *testing.T, filename string, output interface{}) {
	file := filepath.Join("testdata", filename)
	fd, err := os.Open(file)
	if err != nil {
		t.Fatalf("failed to read file %s: %v", file, err)
	}
	if err = json.NewDecoder(fd).Decode(&output); err != nil {
		t.Fatalf("failed to decode file %s: %v", file, err)
	}
}

// Load a createTargetRequest from the testdata directory.
func loadCreateTargetRequest(t *testing.T, filename string) (r *credentials.CreateTargetRequest) {
	loadJSON(t, filename, &r)
	return
}

// Load a createProjectRequest from the testdata directory.
func loadCreateProjectRequest(t *testing.T, filename string) (r *credentials.CreateProjectRequest) {
	loadJSON(t, filename, &r)
	return
}

// Load a createWorkflowRequest from the testdata directory.
func loadCreateWorkflowRequest(t *testing.T, filename string) (r *createWorkflowRequest) {
	loadJSON(t, filename, &r)
	return
}<|MERGE_RESOLUTION|>--- conflicted
+++ resolved
@@ -12,8 +12,8 @@
 	"path/filepath"
 	"testing"
 
+	"github.com/argoproj-labs/argo-cloudops/internal/env"
 	"github.com/argoproj-labs/argo-cloudops/service/internal/credentials"
-	"github.com/argoproj-labs/argo-cloudops/internal/env"
 	"github.com/argoproj-labs/argo-cloudops/service/internal/workflow"
 
 	"github.com/go-kit/kit/log"
@@ -62,19 +62,11 @@
 	return "success", nil
 }
 
-<<<<<<< HEAD
-func newMockProvider(a Authorization, svc *vault.Client) (credentialsProvider, error) {
+func newMockProvider(a credentials.Authorization, svc *vault.Client) (credentials.Provider, error) {
 	return &mockCredentialsProvider{}, nil
-=======
-func newMockProvider(svc *vault.Client) func(a credentials.Authorization) (credentials.Provider, error) {
-	return func(a credentials.Authorization) (credentials.Provider, error) {
-		return &mockCredentialsProvider{}, nil
-	}
->>>>>>> 89269560
 }
 
 type mockCredentialsProvider struct{}
-
 
 func (m mockCredentialsProvider) GetToken() (string, error) {
 	return testPassword, nil
@@ -138,7 +130,7 @@
 	return false, nil
 }
 
-func mockCredsProvSvc(c vaultConfig, h http.Header) (*vault.Client, error) {
+func mockCredsProvSvc(c credentials.VaultConfig, h http.Header) (*vault.Client, error) {
 	return &vault.Client{}, nil
 }
 
@@ -593,12 +585,9 @@
 		argo:                   mockWorkflowSvc{},
 		config:                 config,
 		gitClient:              newMockGitClient(),
-<<<<<<< HEAD
 		newCredsProviderSvc:    mockCredsProvSvc,
-=======
 		env: env.EnvVars{
 			AdminSecret: testPassword},
->>>>>>> 89269560
 	}
 
 	var router = setupRouter(h)
