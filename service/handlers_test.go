package main

import (
	"bytes"
	"context"
	"encoding/json"
	"errors"
	"fmt"
	"io"
	"io/ioutil"
	"net/http"
	"net/http/httptest"
	"os"
	"path/filepath"
	"testing"

	"github.com/cello-proj/cello/internal/responses"
	"github.com/cello-proj/cello/internal/types"
	"github.com/cello-proj/cello/service/internal/credentials"
	"github.com/cello-proj/cello/service/internal/db"
	"github.com/cello-proj/cello/service/internal/env"
	"github.com/cello-proj/cello/service/internal/git"
	"github.com/cello-proj/cello/service/internal/workflow"
	th "github.com/cello-proj/cello/service/test/testhelpers"

	"github.com/go-kit/log"
	"github.com/stretchr/testify/assert"
	upper "github.com/upper/db/v4"
)

const (
	// #nosec
	testPassword        = "D34DB33FD34DB33FD34DB33FD34DB33F"
	userAuthHeader      = "vault:user:" + testPassword
	invalidAuthHeader   = "bad auth header"
	adminAuthHeader     = "vault:admin:" + testPassword
	projectDoesNotExist = "projectdoesnotexist"
)

type mockDB struct{}

func newMockDB() db.Client {
	return mockDB{}
}

func (d mockDB) CreateProjectEntry(ctx context.Context, pe db.ProjectEntry) error {
	if pe.ProjectID == "somedberror" {
		return fmt.Errorf("some db error")
	}

	return nil
}

func (d mockDB) ListTokenEntries(ctx context.Context, project string) ([]db.TokenEntry, error) {
	if project == projectDoesNotExist {
		return []db.TokenEntry{}, upper.ErrNoMoreRows
	}

	if project == "projectreaderror" {
		return []db.TokenEntry{}, errors.New("error reading DB")
	}

	if project == "projectlisttokenserror" {
		return []db.TokenEntry{}, errors.New("error reading DB")
	}

	if project == "projectnotokens" {
		return []db.TokenEntry{}, nil
	}

	return []db.TokenEntry{
		{
			CreatedAt: "2022-06-21T14:56:10.341066-07:00",
			TokenID:   "ghi789",
		},
		{
			CreatedAt: "2022-06-21T14:43:16.172896-07:00",
			TokenID:   "def456",
		},
		{
			CreatedAt: "2022-06-21T14:42:50.182037-07:00",
			TokenID:   "abc123",
		},
	}, nil
}

func (d mockDB) ReadProjectEntry(ctx context.Context, project string) (db.ProjectEntry, error) {
	if project == projectDoesNotExist {
		return db.ProjectEntry{}, upper.ErrNoMoreRows
	}

	if project == "projectreaderror" {
		return db.ProjectEntry{}, errors.New("error reading DB")
	}

	return db.ProjectEntry{}, nil
}

func (d mockDB) DeleteProjectEntry(ctx context.Context, project string) error {
	if project == "somedeletedberror" {
		return fmt.Errorf("some db error")
	}

	return nil
}

func (d mockDB) DeleteTokenEntry(ctx context.Context, token string) error {
	if token == "deletetokenerror" {
		return errors.New("error deleting entry")
	}
	return nil
}

func (d mockDB) ListTokenEntries(ctx context.Context, project string) ([]db.TokenEntry, error) {
	if project == projectDoesNotExist {
		return []db.TokenEntry{}, upper.ErrNoMoreRows
	}

	if project == "projectreaderror" {
		return []db.TokenEntry{}, errors.New("error reading DB")
	}

	if project == "projectlisttokenserror" {
		return []db.TokenEntry{}, errors.New("error reading DB")
	}

	if project == "projectnotokens" {
		return []db.TokenEntry{}, nil
	}

	return []db.TokenEntry{
		{
			CreatedAt: "2022-06-21T14:56:10.341066-07:00",
			TokenID:   "ghi789",
		},
		{
			CreatedAt: "2022-06-21T14:43:16.172896-07:00",
			TokenID:   "def456",
		},
		{
			CreatedAt: "2022-06-21T14:42:50.182037-07:00",
			TokenID:   "abc123",
		},
	}, nil
}

type mockGitClient struct{}

func newMockGitClient() git.Client {
	return mockGitClient{}
}

func (g mockGitClient) GetManifestFile(repository, commitHash, path string) ([]byte, error) {
	return loadFileBytes("TestCreateWorkflow/can_create_workflow_request.json")
}

type mockWorkflowSvc struct{}

func (m mockWorkflowSvc) Status(ctx context.Context, workflowName string) (*workflow.Status, error) {
	if workflowName == "WORKFLOW_ALREADY_EXISTS" {
		return &workflow.Status{Status: "success"}, nil
	}
	return &workflow.Status{Status: "failed"}, fmt.Errorf("workflow " + workflowName + " does not exist!")
}

func (m mockWorkflowSvc) Logs(ctx context.Context, workflowName string) (*workflow.Logs, error) {
	if workflowName == "WORKFLOW_ALREADY_EXISTS" {
		return nil, nil
	}
	return nil, fmt.Errorf("workflow " + workflowName + " does not exist!")
}

func (m mockWorkflowSvc) LogStream(ctx context.Context, workflowName string, w http.ResponseWriter) error {
	return nil
}

func (m mockWorkflowSvc) List(ctx context.Context) ([]string, error) {
	return []string{"project1-target1-abcde", "project2-target2-12345"}, nil
}

func (m mockWorkflowSvc) Submit(ctx context.Context, from string, parameters map[string]string, labels map[string]string) (string, error) {
	return "wf-123456", nil
}

func newMockProvider(a credentials.Authorization, env env.Vars, h http.Header, f credentials.VaultConfigFn, fn credentials.VaultSvcFn) (credentials.Provider, error) {
	return &mockCredentialsProvider{}, nil
}

type mockCredentialsProvider struct{}

func (m mockCredentialsProvider) GetToken() (string, error) {
	return testPassword, nil
}

func (m mockCredentialsProvider) CreateProject(name string) (string, string, error) {
	return "", "", nil
}

func (m mockCredentialsProvider) DeleteProject(name string) error {
	if name == "undeletableproject" {
		return fmt.Errorf("Some error occured deleting this project")
	}
	return nil
}

func (m mockCredentialsProvider) GetProject(proj string) (responses.GetProject, error) {
	if proj == projectDoesNotExist {
		return responses.GetProject{}, credentials.ErrNotFound
	}
	return responses.GetProject{Name: "project1"}, nil
}

func (m mockCredentialsProvider) CreateTarget(name string, req types.Target) error {
	return nil
}

func (m mockCredentialsProvider) GetTarget(project string, target string) (types.Target, error) {
	if target == "targetdoesnotexist" {
		return types.Target{}, credentials.ErrNotFound
	}
	return types.Target{
		Name: "TARGET",
		Type: "aws_account",
		Properties: types.TargetProperties{
			CredentialType: "assumed_role",
			PolicyArns: []string{
				"arn:aws:iam::012345678901:policy/test-policy",
			},
			PolicyDocument: "{ \"Version\": \"2012-10-17\", \"Statement\": [ { \"Effect\": \"Allow\", \"Action\": \"s3:ListBuckets\", \"Resource\": \"*\" } ] }",
			RoleArn:        "arn:aws:iam::012345678901:role/test-role",
		},
	}, nil
}

func (m mockCredentialsProvider) DeleteTarget(string, t string) error {
	if t == "undeletabletarget" {
		return fmt.Errorf("Some error occured deleting this target")
	}
	return nil
}

func (m mockCredentialsProvider) ListTargets(name string) ([]string, error) {
	if name == "undeletableprojecttargets" {
		return []string{"target1", "target2", "undeletabletarget"}, nil
	}
	return []string{}, nil
}

func (m mockCredentialsProvider) ProjectExists(name string) (bool, error) {
	existingProjects := []string{
		"projectalreadyexists",
		"undeletableprojecttargets",
		"undeletableproject",
		"somedeletedberror",
	}
	for _, existingProjects := range existingProjects {
		if name == existingProjects {
			return true, nil
		}
	}
	return false, nil
}

func (m mockCredentialsProvider) TargetExists(projectName, targetName string) (bool, error) {
	if targetName == "TARGET_EXISTS" {
		return true, nil
	}
	return false, nil
}

func (m mockCredentialsProvider) UpdateTarget(projectName string, target types.Target) error {
	return nil
}

type test struct {
	name       string
	req        interface{}
	want       int
	body       string
	respFile   string
	authHeader string
	url        string
	method     string
	dbMock     *th.DBClientMock
}

func TestCreateProject(t *testing.T) {
	tests := []test{
		{
			name:       "fails to create project when not admin",
			req:        loadJSON(t, "TestCreateProject/fails_to_create_project_when_not_admin_request.json"),
			want:       http.StatusUnauthorized,
			authHeader: userAuthHeader,
			respFile:   "TestCreateProject/fails_to_create_project_when_not_admin_response.json",
			url:        "/projects",
			method:     "POST",
		},
		{
			name:       "can create project",
			req:        loadJSON(t, "TestCreateProject/can_create_project_request.json"),
			want:       http.StatusOK,
			respFile:   "TestCreateProject/can_create_project_response.json",
			authHeader: adminAuthHeader,
			url:        "/projects",
			method:     "POST",
		},
		{
			name:       "bad request",
			req:        loadJSON(t, "TestCreateProject/bad_request.json"),
			want:       http.StatusBadRequest,
			respFile:   "TestCreateProject/bad_response.json",
			authHeader: adminAuthHeader,
			url:        "/projects",
			method:     "POST",
		},
		{
			name:       "project name cannot already exist",
			req:        loadJSON(t, "TestCreateProject/project_name_cannot_already_exist.json"),
			want:       http.StatusBadRequest,
			authHeader: adminAuthHeader,
			url:        "/projects",
			method:     "POST",
		},
		{
			name:       "project fails to create db entry",
			req:        loadJSON(t, "TestCreateProject/project_fails_to_create_dbentry.json"),
			want:       http.StatusInternalServerError,
			authHeader: adminAuthHeader,
			url:        "/projects",
			method:     "POST",
		},
	}
	runTests(t, tests)
}

func TestGetTarget(t *testing.T) {
	tests := []test{
		{
			name:       "fails to get target when not admin",
			want:       http.StatusUnauthorized,
			respFile:   "TestGetTarget/fails_to_get_target_when_not_admin_response.json",
			authHeader: userAuthHeader,
			url:        "/projects/undeletableprojecttargets/targets/target1",
			method:     "GET",
		},
		{
			name:       "can get target",
			want:       http.StatusOK,
			respFile:   "TestGetTarget/can_get_target_response.json",
			authHeader: adminAuthHeader,
			url:        "/projects/undeletableprojecttargets/targets/TARGET_EXISTS",
			method:     "GET",
		},
		{
			name:       "target does not exist",
			want:       http.StatusNotFound,
			respFile:   "TestGetTarget/target_does_not_exist_response.json",
			authHeader: adminAuthHeader,
			url:        "/projects/undeletableprojecttargets/targets/targetdoesnotexist",
			method:     "GET",
		},
	}
	runTests(t, tests)
}

func TestListTargets(t *testing.T) {
	tests := []test{
		{
			name:       "fails to list targets when not admin",
			want:       http.StatusUnauthorized,
			respFile:   "TestListTargets/fails_to_list_targets_when_not_admin_response.json",
			authHeader: userAuthHeader,
			url:        "/projects/undeletableprojecttargets/targets",
			method:     "GET",
		},
		{
			name:       "can list targets",
			want:       http.StatusOK,
			respFile:   "TestListTargets/can_get_target_response.json",
			authHeader: adminAuthHeader,
			url:        "/projects/undeletableprojecttargets/targets",
			method:     "GET",
		},
		{
			name:       "project not found",
			want:       http.StatusNotFound,
			respFile:   "TestListTargets/project_not_found_response.json",
			authHeader: adminAuthHeader,
			url:        "/projects/badproject/targets",
			method:     "GET",
		},
		{
			name:       "no targets",
			want:       http.StatusOK,
			respFile:   "TestListTargets/no_targets_response.json",
			authHeader: adminAuthHeader,
			url:        "/projects/projectalreadyexists/targets",
			method:     "GET",
		},
	}
	runTests(t, tests)
}

func TestDeleteProject(t *testing.T) {
	tests := []test{
		{
			name:       "fails to delete project when not admin",
			want:       http.StatusUnauthorized,
			authHeader: userAuthHeader,
			url:        "/projects/projectalreadyexists",
			method:     "DELETE",
		},
		{
			name:       "can delete project",
			want:       http.StatusOK,
			authHeader: adminAuthHeader,
			url:        "/projects/projectalreadyexists",
			method:     "DELETE",
		},
		{
			name:       "fails to delete project if any targets exist",
			want:       http.StatusBadRequest,
			authHeader: adminAuthHeader,
			url:        "/projects/undeletableprojecttargets",
			method:     "DELETE",
		},
		{
			name:       "fails to delete project",
			want:       http.StatusInternalServerError,
			authHeader: adminAuthHeader,
			url:        "/projects/undeletableproject",
			method:     "DELETE",
		},
		{
			name:       "fails to delete project db entry",
			want:       http.StatusInternalServerError,
			authHeader: adminAuthHeader,
			url:        "/projects/somedeletedberror",
			method:     "DELETE",
		},
	}
	runTests(t, tests)
}

func TestGetProject(t *testing.T) {
	tests := []test{
		{
			name:       "cannot get project, when not admin",
			want:       http.StatusUnauthorized,
			authHeader: userAuthHeader,
			method:     "GET",
			url:        "/projects/project1",
		},
		{
			name:       "project exists, successful get project",
			want:       http.StatusOK,
			authHeader: adminAuthHeader,
			method:     "GET",
			url:        "/projects/project1",
		},
		{
			name:       "project does not exist",
			want:       http.StatusNotFound,
			authHeader: adminAuthHeader,
			method:     "GET",
			url:        "/projects/projectdoesnotexist",
		},
	}
	runTests(t, tests)
}

func TestCreateTarget(t *testing.T) {
	tests := []test{
		{
			name:       "can create target",
			req:        loadJSON(t, "TestCreateTarget/can_create_target_request.json"),
			want:       http.StatusOK,
			respFile:   "TestCreateTarget/can_create_target_response.json",
			authHeader: adminAuthHeader,
			url:        "/projects/projectalreadyexists/targets",
			method:     "POST",
		},
		{
			name:       "fails to create target when not admin",
			req:        loadJSON(t, "TestCreateTarget/fails_to_create_target_when_not_admin_request.json"),
			want:       http.StatusUnauthorized,
			respFile:   "TestCreateTarget/fails_to_create_target_when_not_admin_response.json",
			authHeader: userAuthHeader,
			url:        "/projects/projectalreadyexists/targets",
			method:     "POST",
		},
		{
			name:       "fails to create target when using a bad auth header",
			req:        loadJSON(t, "TestCreateTarget/can_create_target_request.json"),
			want:       http.StatusUnauthorized,
			respFile:   "TestCreateTarget/fails_to_create_target_when_bad_auth_header_response.json",
			authHeader: invalidAuthHeader,
			url:        "/projects/projectalreadyexists/targets",
			method:     "POST",
		},
		{
			name:       "bad request",
			req:        loadJSON(t, "TestCreateTarget/bad_request.json"),
			want:       http.StatusBadRequest,
			respFile:   "TestCreateTarget/bad_response.json",
			authHeader: adminAuthHeader,
			url:        "/projects/projectalreadyexists/targets",
			method:     "POST",
		},
		{
			name:       "target name cannot already exist",
			req:        loadJSON(t, "TestCreateTarget/target_name_cannot_already_exist_request.json"),
			want:       http.StatusBadRequest,
			respFile:   "TestCreateTarget/target_name_cannot_already_exist_response.json",
			authHeader: adminAuthHeader,
			url:        "/projects/projectalreadyexists/targets",
			method:     "POST",
		},
		{
			name:       "project must exist",
			req:        loadJSON(t, "TestCreateTarget/project_must_exist_request.json"),
			want:       http.StatusBadRequest,
			respFile:   "TestCreateTarget/project_must_exist_response.json",
			authHeader: adminAuthHeader,
			url:        "/projects/projectdoesnotexist/targets",
			method:     "POST",
		},
	}
	runTests(t, tests)
}

func TestDeleteTarget(t *testing.T) {
	tests := []test{
		{
			name:       "fails to delete target when not admin",
			want:       http.StatusUnauthorized,
			authHeader: userAuthHeader,
			url:        "/projects/projectalreadyexists/targets/target1",
			method:     "DELETE",
		},
		{
			name:       "fails to delete target when using a bad auth header",
			want:       http.StatusUnauthorized,
			authHeader: invalidAuthHeader,
			url:        "/projects/projectalreadyexists/targets/target1",
			method:     "DELETE",
		},
		{
			name:       "can delete target",
			want:       http.StatusOK,
			authHeader: adminAuthHeader,
			url:        "/projects/projectalreadyexists/targets/target1",
			method:     "DELETE",
		},
		{
			name:       "target fails to delete",
			want:       http.StatusInternalServerError,
			authHeader: adminAuthHeader,
			url:        "/projects/projectalreadyexists/targets/undeletabletarget",
			method:     "DELETE",
		},
	}
	runTests(t, tests)
}

func TestUpdateTarget(t *testing.T) {
	tests := []test{
		{
			name:       "can update target",
			req:        loadJSON(t, "TestUpdateTarget/can_update_target_request.json"),
			want:       http.StatusOK,
			respFile:   "TestUpdateTarget/can_update_target_response.json",
			authHeader: adminAuthHeader,
			url:        "/projects/projectalreadyexists/targets/TARGET_EXISTS",
			method:     "PATCH",
		},
		{
			name:       "fails to update target when not admin",
			req:        loadJSON(t, "TestUpdateTarget/fails_to_update_target_when_not_admin_request.json"),
			want:       http.StatusUnauthorized,
			respFile:   "TestUpdateTarget/fails_to_update_target_when_not_admin_response.json",
			authHeader: userAuthHeader,
			url:        "/projects/projectalreadyexists/targets/TARGET_EXISTS",
			method:     "PATCH",
		},
		{
			name:       "fails to update target when using a bad auth header",
			req:        loadJSON(t, "TestUpdateTarget/fails_to_update_target_when_not_admin_request.json"),
			want:       http.StatusUnauthorized,
			respFile:   "TestUpdateTarget/fails_to_update_target_when_bad_auth_header_response.json",
			authHeader: invalidAuthHeader,
			url:        "/projects/projectalreadyexists/targets/TARGET_EXISTS",
			method:     "PATCH",
		},
		{
			name:       "fails to update target credential_type",
			req:        loadJSON(t, "TestUpdateTarget/fails_to_update_credential_type_request.json"),
			want:       http.StatusBadRequest,
			respFile:   "TestUpdateTarget/fails_to_update_credential_type_response.json",
			authHeader: adminAuthHeader,
			url:        "/projects/projectalreadyexists/targets/TARGET_EXISTS",
			method:     "PATCH",
		},
		{
			name:       "does not overwrite target name or type when in request",
			req:        loadJSON(t, "TestUpdateTarget/fails_to_update_target_name_request.json"),
			want:       http.StatusOK,
			respFile:   "TestUpdateTarget/fails_to_update_target_name_response.json",
			authHeader: adminAuthHeader,
			url:        "/projects/projectalreadyexists/targets/TARGET_EXISTS",
			method:     "PATCH",
		},
		{
			name:       "target name must exist",
			req:        loadJSON(t, "TestUpdateTarget/target_name_must_exist_request.json"),
			want:       http.StatusNotFound,
			respFile:   "TestUpdateTarget/target_name_must_exist_response.json",
			authHeader: adminAuthHeader,
			url:        "/projects/projectalreadyexists/targets/INVALID_TARGET",
			method:     "PATCH",
		},
		{
			name:       "project must exist",
			req:        loadJSON(t, "TestUpdateTarget/project_must_exist_request.json"),
			want:       http.StatusNotFound,
			respFile:   "TestUpdateTarget/project_must_exist_response.json",
			authHeader: adminAuthHeader,
			url:        "/projects/projectdoesnotexist/targets/TARGET_EXISTS",
			method:     "PATCH",
		},
	}
	runTests(t, tests)
}

func TestCreateWorkflow(t *testing.T) {
	tests := []test{
		{
			name:       "can create workflows",
			req:        loadJSON(t, "TestCreateWorkflow/can_create_workflow_request.json"),
			want:       http.StatusOK,
			authHeader: userAuthHeader,
			respFile:   "TestCreateWorkflow/can_create_workflow_response.json",
			method:     "POST",
			url:        "/workflows",
		},
		// We test this specific validation as it's server side only.
		{
			name:       "framework must be valid",
			req:        loadJSON(t, "TestCreateWorkflow/framework_must_be_valid_request.json"),
			want:       http.StatusBadRequest,
			authHeader: userAuthHeader,
			respFile:   "TestCreateWorkflow/framework_must_be_valid_response.json",
			method:     "POST",
			url:        "/workflows",
		},
		// We test this specific validation as it's server side only.
		{
			name:       "type must be valid",
			respFile:   "TestCreateWorkflow/type_must_be_valid_response.json",
			req:        loadJSON(t, "TestCreateWorkflow/type_must_be_valid_request.json"),
			authHeader: userAuthHeader,
			want:       http.StatusBadRequest,
			method:     "POST",
			url:        "/workflows",
		},
		{
			name:       "project must exist",
			req:        loadJSON(t, "TestCreateWorkflow/project_must_exist.json"),
			authHeader: userAuthHeader,
			want:       http.StatusBadRequest,
			method:     "POST",
			url:        "/workflows",
		},
		{
			name:       "target must exist",
			req:        loadJSON(t, "TestCreateWorkflow/target_must_exist.json"),
			authHeader: userAuthHeader,
			want:       http.StatusBadRequest,
			method:     "POST",
			url:        "/workflows",
		},
		{
			name:       "cannot create workflow with bad auth header",
			req:        loadJSON(t, "TestCreateWorkflow/can_create_workflow_response.json"),
			want:       http.StatusUnauthorized,
			authHeader: invalidAuthHeader,
			method:     "POST",
			url:        "/workflows",
		},
		// TODO with admin credentials should fail
	}
	runTests(t, tests)
}

func TestCreateWorkflowFromGit(t *testing.T) {
	tests := []test{
		{
			name:       "can create workflows",
			req:        loadJSON(t, "TestCreateWorkflowFromGit/good_request.json"),
			want:       http.StatusOK,
			authHeader: userAuthHeader,
			respFile:   "TestCreateWorkflowFromGit/good_response.json",
			method:     "POST",
			url:        "/projects/project1/targets/target1/operations",
		},
		{
			name:       "bad request",
			req:        loadJSON(t, "TestCreateWorkflowFromGit/bad_request.json"),
			want:       http.StatusBadRequest,
			authHeader: userAuthHeader,
			respFile:   "TestCreateWorkflowFromGit/bad_response.json",
			method:     "POST",
			url:        "/projects/project1/targets/target1/operations",
		},
		// TODO with admin credentials should fail
	}
	runTests(t, tests)
}

func TestGetWorkflow(t *testing.T) {
	tests := []test{
		{
			name:       "workflow exists, successful get workflow",
			want:       http.StatusOK,
			authHeader: adminAuthHeader,
			method:     "GET",
			url:        "/workflows/WORKFLOW_ALREADY_EXISTS",
		},
		{
			name:       "workflow does not exist",
			want:       http.StatusInternalServerError,
			authHeader: adminAuthHeader,
			method:     "GET",
			url:        "/workflows/WORKFLOW_DOES_NOT_EXIST",
		},
	}
	runTests(t, tests)
}

func TestGetWorkflowLogs(t *testing.T) {
	tests := []test{
		{
			name:       "successful get workflow logs",
			want:       http.StatusOK,
			authHeader: adminAuthHeader,
			method:     "GET",
			url:        "/workflows/WORKFLOW_ALREADY_EXISTS/logs",
		},
		{
			name:       "workflow does not exist",
			want:       http.StatusInternalServerError,
			authHeader: adminAuthHeader,
			method:     "GET",
			url:        "/workflows/WORKFLOW_DOES_NOT_EXIST/logs",
		},
	}
	runTests(t, tests)
}

func TestListWorkflows(t *testing.T) {
	tests := []test{
		{
			name:       "can get workflows",
			want:       http.StatusOK,
			authHeader: userAuthHeader,
			method:     "GET",
			url:        "/projects/projects1/targets/target1/workflows",
		},
	}
	runTests(t, tests)
}

<<<<<<< HEAD
func TestDeleteToken(t *testing.T) {
	tests := []test{
		{
			name:       "fails to delete tokens when not admin",
			want:       http.StatusUnauthorized,
			respFile:   "TestDeleteToken/fails_to_delete_token_when_not_admin_response.json",
			authHeader: userAuthHeader,
			url:        "/projects/project/tokens/existingtoken",
			method:     "DELETE",
		},
		{
			name:       "can delete token",
			want:       http.StatusOK,
			respFile:   "TestDeleteToken/can_delete_token_response.json",
			authHeader: adminAuthHeader,
			url:        "/projects/project/tokens/existingtoken",
			method:     "DELETE",
		},
		{
			name:       "project does not exist",
			want:       http.StatusOK,
			respFile:   "TestDeleteToken/can_delete_token_response.json",
			authHeader: adminAuthHeader,
			url:        "/projects/projectdoesnotexist/tokens/tokendoesnotexist",
			method:     "DELETE",
		},
		{
			name:       "tokens does not exist",
			want:       http.StatusOK,
			respFile:   "TestDeleteToken/can_delete_token_response.json",
			authHeader: adminAuthHeader,
			url:        "/projects/project/tokens/tokendoesnotexist",
			method:     "DELETE",
		},
		{
			name:       "token delete error",
			want:       http.StatusInternalServerError,
			respFile:   "TestDeleteToken/token_delete_error_response.json",
			authHeader: adminAuthHeader,
			url:        "/projects/project/tokens/deletetokenerror",
			method:     "DELETE",
		},
	}
	runTests(t, tests)
}
=======
>>>>>>> c9a6d047
func TestListTokens(t *testing.T) {
	tests := []test{
		{
			name:       "fails to list tokens when not admin",
			want:       http.StatusUnauthorized,
			respFile:   "TestListTokens/fails_to_list_tokens_when_not_admin_response.json",
			authHeader: userAuthHeader,
			url:        "/projects/undeletableprojecttargets/tokens",
			method:     "GET",
		},
		{
			name:       "can list tokens",
			want:       http.StatusOK,
			respFile:   "TestListTokens/can_list_tokens_response.json",
			authHeader: adminAuthHeader,
			url:        "/projects/undeletableprojecttargets/tokens",
			method:     "GET",
		},
		{
			name:       "project not found",
			want:       http.StatusNotFound,
			respFile:   "TestListTokens/project_not_found_response.json",
			authHeader: adminAuthHeader,
			url:        "/projects/projectdoesnotexist/tokens",
			method:     "GET",
<<<<<<< HEAD
=======
			dbMock: &th.DBClientMock{
				ReadProjectEntryFunc: func(ctx context.Context, p string) (db.ProjectEntry, error) {
					return db.ProjectEntry{}, upper.ErrNoMoreRows
				},
			},
		},
		{
			name:       "project not found",
			want:       http.StatusNotFound,
			respFile:   "TestListTokens/project_not_found_response.json",
			authHeader: adminAuthHeader,
			url:        "/projects/projectdoesnotexist/tokens",
			method:     "GET",
>>>>>>> c9a6d047
		},
		{
			name:       "no tokens",
			want:       http.StatusOK,
			respFile:   "TestListTokens/no_tokens_response.json",
			authHeader: adminAuthHeader,
			url:        "/projects/projectnotokens/tokens",
			method:     "GET",
		},
		{
			name:       "project read error",
			want:       http.StatusInternalServerError,
			respFile:   "TestListTokens/project_read_error_response.json",
			authHeader: adminAuthHeader,
			url:        "/projects/projectreaderror/tokens",
			method:     "GET",
		},
		{
			name:       "list tokens read error",
			want:       http.StatusInternalServerError,
			respFile:   "TestListTokens/list_tokens_error_response.json",
			authHeader: adminAuthHeader,
			url:        "/projects/projectlisttokenserror/tokens",
			method:     "GET",
		},
	}
<<<<<<< HEAD
	runTests(t, tests)
=======

	runTestsV2(t, tests)
>>>>>>> c9a6d047
}

func TestHealthCheck(t *testing.T) {
	tests := []struct {
		name                  string
		endpoint              string // Used to cause a connection error.
		vaultStatusCode       int
		writeBadContentLength bool // Used to create response body error.
		wantResponseBody      string
		wantStatusCode        int
	}{
		{
			name:             "good_vault_200",
			vaultStatusCode:  http.StatusOK,
			wantResponseBody: "Health check succeeded\n",
			wantStatusCode:   http.StatusOK,
		},
		{
			name:             "good_vault_429",
			vaultStatusCode:  http.StatusTooManyRequests,
			wantResponseBody: "Health check succeeded\n",
			wantStatusCode:   http.StatusOK,
		},
		{
			// We want successful health check in this vault error scenario.
			name:                  "error_vault_read_response",
			vaultStatusCode:       http.StatusOK,
			writeBadContentLength: true,
			wantResponseBody:      "Health check succeeded\n",
			wantStatusCode:        http.StatusOK,
		},
		{
			name:             "error_vault_connection",
			endpoint:         string('\f'),
			wantResponseBody: "Health check failed\n",
			wantStatusCode:   http.StatusServiceUnavailable,
		},
		{
			name:             "error_vault_unhealthy_status_code",
			vaultStatusCode:  http.StatusInternalServerError,
			wantResponseBody: "Health check failed\n",
			wantStatusCode:   http.StatusServiceUnavailable,
		},
	}

	for _, tt := range tests {
		t.Run(tt.name, func(t *testing.T) {
			wantURL := "/v1/sys/health"

			vaultSvc := httptest.NewServer(http.HandlerFunc(func(w http.ResponseWriter, r *http.Request) {
				if r.URL.Path != wantURL {
					http.NotFound(w, r)
				}

				if r.Method != http.MethodGet {
					w.WriteHeader(http.StatusMethodNotAllowed)
					return
				}

				if tt.writeBadContentLength {
					w.Header().Set("Content-Length", "1")
				}

				w.WriteHeader(tt.vaultStatusCode)
			}))
			defer vaultSvc.Close()

			vaultEndpoint := vaultSvc.URL
			if tt.endpoint != "" {
				vaultEndpoint = tt.endpoint
			}

			h := handler{
				logger: log.NewNopLogger(),
				env: env.Vars{
					VaultAddress: vaultEndpoint,
				},
			}

			// Dummy request.
			req, err := http.NewRequest("", "", nil)
			if err != nil {
				assert.Nil(t, err)
			}

			resp := httptest.NewRecorder()

			h.healthCheck(resp, req)

			respResult := resp.Result()
			defer respResult.Body.Close()

			body, err := io.ReadAll(respResult.Body)
			assert.Nil(t, err)

			assert.Equal(t, tt.wantStatusCode, respResult.StatusCode)
			assert.Equal(t, tt.wantResponseBody, string(body))
		})
	}
}

// Serialize a type to JSON-encoded byte buffer.
func serialize(toMarshal interface{}) *bytes.Buffer {
	jsonStr, _ := json.Marshal(toMarshal)
	return bytes.NewBuffer(jsonStr)
}

// Run tests, checking the response status codes.
func runTests(t *testing.T, tests []test) {
	for _, tt := range tests {
		t.Run(tt.name, func(t *testing.T) {
			resp := executeRequest(tt.method, tt.url, serialize(tt.req), tt.authHeader)
			if resp.StatusCode != tt.want {
				t.Errorf("Unexpected status code %d", resp.StatusCode)
			}

			if tt.body != "" {
				bodyBytes, err := ioutil.ReadAll(resp.Body)
				defer resp.Body.Close()
				if err != nil {
					t.Errorf("Error loading body")
				}
				if tt.body != string(bodyBytes) {
					t.Errorf("Unexpected body '%s', expected '%s'", bodyBytes, tt.body)
				}
			}

			if tt.respFile != "" {
				wantBody, err := loadFileBytes(tt.respFile)
				if err != nil {
					t.Fatalf("unable to read response file '%s', err: '%s'", tt.respFile, err)
				}

				body, err := io.ReadAll(resp.Body)
				assert.Nil(t, err)

				defer resp.Body.Close()

				stringWantBody := string(wantBody)
				stringBody := string(body)

				if stringWantBody == "" && stringBody == "" {
					assert.Equal(t, stringWantBody, stringBody)
				} else if stringWantBody == "" || stringBody == "" {
					fmt.Println(stringBody)
					fmt.Println(stringWantBody)
					assert.Fail(t, "want and expected do not match")
				} else {
					assert.JSONEq(t, string(wantBody), string(body))
				}
			}
		})
	}
}

// Run tests, checking the response status codes.
func runTestsV2(t *testing.T, tests []test) {
	for _, tt := range tests {
		t.Run(tt.name, func(t *testing.T) {
			config, err := loadConfig(testConfigPath)
			if err != nil {
				panic(fmt.Sprintf("Unable to load config %s", err))
			}

			h := handler{
				logger:                 log.NewNopLogger(),
				newCredentialsProvider: newMockProvider,
				argo:                   mockWorkflowSvc{},
				argoCtx:                context.Background(),
				config:                 config,
				gitClient:              newMockGitClient(),
				env: env.Vars{
					AdminSecret: testPassword,
				},
				dbClient: newMockDB(),
			}

			if tt.dbMock != nil {
				h.dbClient = tt.dbMock
			}

			resp := executeRequestWithHandler(h, tt.method, tt.url, serialize(tt.req), tt.authHeader)
			if resp.StatusCode != tt.want {
				t.Errorf("Unexpected status code %d", resp.StatusCode)
			}

			if tt.body != "" {
				bodyBytes, err := ioutil.ReadAll(resp.Body)
				defer resp.Body.Close()
				if err != nil {
					t.Errorf("Error loading body")
				}
				if tt.body != string(bodyBytes) {
					t.Errorf("Unexpected body '%s', expected '%s'", bodyBytes, tt.body)
				}
			}

			if tt.respFile != "" {
				wantBody, err := loadFileBytes(tt.respFile)
				if err != nil {
					t.Fatalf("unable to read response file '%s', err: '%s'", tt.respFile, err)
				}

				body, err := io.ReadAll(resp.Body)
				assert.Nil(t, err)

				defer resp.Body.Close()

				assert.JSONEq(t, string(wantBody), string(body))
			}
		})
	}
}

// Execute a generic HTTP request, making sure to add the appropriate authorization header.
func executeRequest(method string, url string, body *bytes.Buffer, authHeader string) *http.Response {
	config, err := loadConfig(testConfigPath)
	if err != nil {
		panic(fmt.Sprintf("Unable to load config %s", err))
	}

	h := handler{
		logger:                 log.NewNopLogger(),
		newCredentialsProvider: newMockProvider,
		argo:                   mockWorkflowSvc{},
		argoCtx:                context.Background(),
		config:                 config,
		gitClient:              newMockGitClient(),
		env: env.Vars{
			AdminSecret: testPassword,
		},
		dbClient: newMockDB(),
	}

	var router = setupRouter(h)
	req, _ := http.NewRequest(method, url, body)

	req.Header.Add("Authorization", authHeader)
	w := httptest.NewRecorder()
	router.ServeHTTP(w, req)
	return w.Result()
}

func executeRequestWithHandler(h handler, method string, url string, body *bytes.Buffer, authHeader string) *http.Response {
	var router = setupRouter(h)
	req, _ := http.NewRequest(method, url, serialize(body))

	req.Header.Add("Authorization", authHeader)
	w := httptest.NewRecorder()
	router.ServeHTTP(w, req)
	return w.Result()
}

// loadFileBytes returns the contents of a file in the 'testdata' directory.
func loadFileBytes(filename string) ([]byte, error) {
	file := filepath.Join("test/testdata", filename)
	return os.ReadFile(file)
}

// loadJSON unmarshals a JSON file from the testdata directory into output.
func loadJSON(t *testing.T, filename string) (output interface{}) {
	data, err := loadFileBytes(filename)
	if err != nil {
		t.Fatalf("failed to read file %s: %v", filename, err)
	}

	if err := json.Unmarshal(data, &output); err != nil {
		t.Fatalf("failed to decode file %s: %v", filename, err)
	}
	return output
}<|MERGE_RESOLUTION|>--- conflicted
+++ resolved
@@ -51,6 +51,26 @@
 	return nil
 }
 
+func (d mockDB) ReadProjectEntry(ctx context.Context, project string) (db.ProjectEntry, error) {
+	if project == projectDoesNotExist {
+		return db.ProjectEntry{}, upper.ErrNoMoreRows
+	}
+
+	if project == "projectreaderror" {
+		return db.ProjectEntry{}, errors.New("error reading DB")
+	}
+
+	return db.ProjectEntry{}, nil
+}
+
+func (d mockDB) DeleteProjectEntry(ctx context.Context, project string) error {
+	if project == "somedeletedberror" {
+		return fmt.Errorf("some db error")
+	}
+
+	return nil
+}
+
 func (d mockDB) ListTokenEntries(ctx context.Context, project string) ([]db.TokenEntry, error) {
 	if project == projectDoesNotExist {
 		return []db.TokenEntry{}, upper.ErrNoMoreRows
@@ -64,44 +84,7 @@
 		return []db.TokenEntry{}, errors.New("error reading DB")
 	}
 
-	if project == "projectnotokens" {
-		return []db.TokenEntry{}, nil
-	}
-
-	return []db.TokenEntry{
-		{
-			CreatedAt: "2022-06-21T14:56:10.341066-07:00",
-			TokenID:   "ghi789",
-		},
-		{
-			CreatedAt: "2022-06-21T14:43:16.172896-07:00",
-			TokenID:   "def456",
-		},
-		{
-			CreatedAt: "2022-06-21T14:42:50.182037-07:00",
-			TokenID:   "abc123",
-		},
-	}, nil
-}
-
-func (d mockDB) ReadProjectEntry(ctx context.Context, project string) (db.ProjectEntry, error) {
-	if project == projectDoesNotExist {
-		return db.ProjectEntry{}, upper.ErrNoMoreRows
-	}
-
-	if project == "projectreaderror" {
-		return db.ProjectEntry{}, errors.New("error reading DB")
-	}
-
-	return db.ProjectEntry{}, nil
-}
-
-func (d mockDB) DeleteProjectEntry(ctx context.Context, project string) error {
-	if project == "somedeletedberror" {
-		return fmt.Errorf("some db error")
-	}
-
-	return nil
+	return []db.TokenEntry{}, upper.ErrNoMoreRows
 }
 
 func (d mockDB) DeleteTokenEntry(ctx context.Context, token string) error {
@@ -109,39 +92,6 @@
 		return errors.New("error deleting entry")
 	}
 	return nil
-}
-
-func (d mockDB) ListTokenEntries(ctx context.Context, project string) ([]db.TokenEntry, error) {
-	if project == projectDoesNotExist {
-		return []db.TokenEntry{}, upper.ErrNoMoreRows
-	}
-
-	if project == "projectreaderror" {
-		return []db.TokenEntry{}, errors.New("error reading DB")
-	}
-
-	if project == "projectlisttokenserror" {
-		return []db.TokenEntry{}, errors.New("error reading DB")
-	}
-
-	if project == "projectnotokens" {
-		return []db.TokenEntry{}, nil
-	}
-
-	return []db.TokenEntry{
-		{
-			CreatedAt: "2022-06-21T14:56:10.341066-07:00",
-			TokenID:   "ghi789",
-		},
-		{
-			CreatedAt: "2022-06-21T14:43:16.172896-07:00",
-			TokenID:   "def456",
-		},
-		{
-			CreatedAt: "2022-06-21T14:42:50.182037-07:00",
-			TokenID:   "abc123",
-		},
-	}, nil
 }
 
 type mockGitClient struct{}
@@ -770,7 +720,6 @@
 	runTests(t, tests)
 }
 
-<<<<<<< HEAD
 func TestDeleteToken(t *testing.T) {
 	tests := []test{
 		{
@@ -816,8 +765,7 @@
 	}
 	runTests(t, tests)
 }
-=======
->>>>>>> c9a6d047
+
 func TestListTokens(t *testing.T) {
 	tests := []test{
 		{
@@ -835,6 +783,27 @@
 			authHeader: adminAuthHeader,
 			url:        "/projects/undeletableprojecttargets/tokens",
 			method:     "GET",
+			dbMock: &th.DBClientMock{
+				ReadProjectEntryFunc: func(ctx context.Context, p string) (db.ProjectEntry, error) {
+					return db.ProjectEntry{ProjectID: "project1", Repository: "repo"}, nil
+				},
+				ListTokenEntriesFunc: func(ctx context.Context, project string) ([]db.TokenEntry, error) {
+					return []db.TokenEntry{
+						{
+							CreatedAt: "2022-06-21T14:56:10.341066-07:00",
+							TokenID:   "ghi789",
+						},
+						{
+							CreatedAt: "2022-06-21T14:43:16.172896-07:00",
+							TokenID:   "def456",
+						},
+						{
+							CreatedAt: "2022-06-21T14:42:50.182037-07:00",
+							TokenID:   "abc123",
+						},
+					}, nil
+				},
+			},
 		},
 		{
 			name:       "project not found",
@@ -843,8 +812,6 @@
 			authHeader: adminAuthHeader,
 			url:        "/projects/projectdoesnotexist/tokens",
 			method:     "GET",
-<<<<<<< HEAD
-=======
 			dbMock: &th.DBClientMock{
 				ReadProjectEntryFunc: func(ctx context.Context, p string) (db.ProjectEntry, error) {
 					return db.ProjectEntry{}, upper.ErrNoMoreRows
@@ -852,21 +819,20 @@
 			},
 		},
 		{
-			name:       "project not found",
-			want:       http.StatusNotFound,
-			respFile:   "TestListTokens/project_not_found_response.json",
-			authHeader: adminAuthHeader,
-			url:        "/projects/projectdoesnotexist/tokens",
-			method:     "GET",
->>>>>>> c9a6d047
-		},
-		{
 			name:       "no tokens",
 			want:       http.StatusOK,
 			respFile:   "TestListTokens/no_tokens_response.json",
 			authHeader: adminAuthHeader,
 			url:        "/projects/projectnotokens/tokens",
 			method:     "GET",
+			dbMock: &th.DBClientMock{
+				ReadProjectEntryFunc: func(ctx context.Context, p string) (db.ProjectEntry, error) {
+					return db.ProjectEntry{ProjectID: "abc123", Repository: "repo"}, nil
+				},
+				ListTokenEntriesFunc: func(ctx context.Context, project string) ([]db.TokenEntry, error) {
+					return []db.TokenEntry{}, nil
+				},
+			},
 		},
 		{
 			name:       "project read error",
@@ -885,12 +851,7 @@
 			method:     "GET",
 		},
 	}
-<<<<<<< HEAD
-	runTests(t, tests)
-=======
-
 	runTestsV2(t, tests)
->>>>>>> c9a6d047
 }
 
 func TestHealthCheck(t *testing.T) {
