--- conflicted
+++ resolved
@@ -5,11 +5,7 @@
 	"context"
 	"encoding/json"
 	"fmt"
-<<<<<<< HEAD
-	"github.com/argoproj-labs/argo-cloudops/internal/requests"
-=======
 	"io"
->>>>>>> fa0b2cb8
 	"io/ioutil"
 	"net/http"
 	"net/http/httptest"
@@ -17,6 +13,8 @@
 	"path/filepath"
 	"testing"
 
+	"github.com/argoproj-labs/argo-cloudops/internal/requests"
+	"github.com/argoproj-labs/argo-cloudops/internal/responses"
 	"github.com/argoproj-labs/argo-cloudops/service/internal/credentials"
 	"github.com/argoproj-labs/argo-cloudops/service/internal/env"
 	"github.com/argoproj-labs/argo-cloudops/service/internal/workflow"
@@ -90,16 +88,16 @@
 	return nil
 }
 
-func (m mockCredentialsProvider) GetProject(string) (string, error) {
-	return `{"name":"project1"}`, nil
+func (m mockCredentialsProvider) GetProject(string) (*responses.GetProject, error) {
+	return &responses.GetProject{Name: "project1"}, nil
 }
 
 func (m mockCredentialsProvider) CreateTarget(name string, req requests.CreateTargetRequest) error {
 	return nil
 }
 
-func (m mockCredentialsProvider) GetTarget(string, string) (requests.TargetProperties, error) {
-	return requests.TargetProperties{}, nil
+func (m mockCredentialsProvider) GetTarget(string, string) (*requests.TargetProperties, error) {
+	return &requests.TargetProperties{}, nil
 }
 
 func (m mockCredentialsProvider) DeleteTarget(string, t string) error {
@@ -130,8 +128,8 @@
 	return false, nil
 }
 
-func (m mockCredentialsProvider) TargetExists(name string) (bool, error) {
-	if name == "TARGET_ALREADY_EXISTS" {
+func (m mockCredentialsProvider) TargetExists(projectName, targetName string) (bool, error) {
+	if targetName == "TARGET_ALREADY_EXISTS" {
 		return true, nil
 	}
 	return false, nil
@@ -374,7 +372,7 @@
 		{
 			name:    "execute_container_image_uri must be present",
 			req:     loadCreateWorkflowRequest(t, "TestCreateWorkflow/execute_container_image_uri_must_be_present.json"),
-			want:    http.StatusInternalServerError,
+			want:    http.StatusBadRequest,
 			asAdmin: true,
 			method:  "POST",
 			url:     "/workflows",
@@ -382,7 +380,7 @@
 		{
 			name:    "execute_container_image_uri must be valid",
 			req:     loadCreateWorkflowRequest(t, "TestCreateWorkflow/execute_container_image_uri_must_be_valid.json"),
-			want:    http.StatusInternalServerError,
+			want:    http.StatusBadRequest,
 			asAdmin: true,
 			method:  "POST",
 			url:     "/workflows",
@@ -406,7 +404,7 @@
 		{
 			name:    "parameters must be present",
 			req:     loadCreateWorkflowRequest(t, "TestCreateWorkflow/parameters_must_be_present.json"),
-			want:    http.StatusInternalServerError,
+			want:    http.StatusBadRequest,
 			asAdmin: true,
 			method:  "POST",
 			url:     "/workflows",
