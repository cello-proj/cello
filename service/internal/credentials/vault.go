//go:generate moq -out ../../test/testhelpers/credsProviderMock.go -pkg testhelpers . Provider:CredsProviderMock

package credentials

import (
	"errors"
	"fmt"
	"net/http"
	"strings"

	"github.com/cello-proj/cello/internal/responses"
	"github.com/cello-proj/cello/internal/types"
	"github.com/cello-proj/cello/internal/validations"
	"github.com/cello-proj/cello/service/internal/env"

	vault "github.com/hashicorp/vault/api"
)

const (
	authorizationKeyAdmin = "admin"
)

// Provider defines the interface required by providers.
type Provider interface {
	CreateProject(string) (string, string, string, error)
	CreateTarget(string, types.Target) error
	CreateToken(string) (string, string, string, error)
	UpdateTarget(string, types.Target) error
	DeleteProject(string) error
	DeleteTarget(string, string) error
	GetProject(string) (responses.GetProject, error)
	GetTarget(string, string) (types.Target, error)
	GetToken() (string, error)
	DeleteProjectToken(string, string) error
	GetProjectToken(string, string) (types.ProjectToken, error)
	ListTargets(string) ([]string, error)
	ProjectExists(string) (bool, error)
	TargetExists(string, string) (bool, error)
}

type vaultLogical interface {
	Delete(path string) (*vault.Secret, error)
	List(path string) (*vault.Secret, error)
	Read(path string) (*vault.Secret, error)
	Write(path string, data map[string]interface{}) (*vault.Secret, error)
}

type vaultSys interface {
	DeletePolicy(name string) error
	PutPolicy(name, rules string) error
}

// Vault
const (
	vaultAppRolePrefix = "auth/approle/role"
	vaultProjectPrefix = "argo-cloudops-projects"
)

var (
	// ErrNotFound conveys that the item was not found.
	ErrNotFound = errors.New("item not found")
	// ErrTargetNotFound conveys that the target was not round.
	ErrTargetNotFound = errors.New("target not found")
)

type VaultProvider struct {
	roleID          string
	secretID        string
	vaultLogicalSvc vaultLogical
	vaultSysSvc     vaultSys
}

// NewVaultProvider returns a new VaultProvider
func NewVaultProvider(a Authorization, env env.Vars, h http.Header, vaultConfigFn VaultConfigFn, vaultSvcFn VaultSvcFn) (Provider, error) {
	config := vaultConfigFn(&vault.Config{Address: env.VaultAddress}, env.VaultRole, env.VaultSecret)
	svc, err := vaultSvcFn(*config, h)
	if err != nil {
		return nil, err
	}
	return &VaultProvider{
		vaultLogicalSvc: vaultLogical(svc.Logical()),
		vaultSysSvc:     vaultSys(svc.Sys()),
		roleID:          a.Key,
		secretID:        a.Secret,
	}, nil
}

type VaultConfig struct {
	config *vault.Config
	role   string
	secret string
}

type VaultConfigFn func(config *vault.Config, role, secret string) *VaultConfig

// NewVaultConfig returns a new VaultConfig.
func NewVaultConfig(config *vault.Config, role, secret string) *VaultConfig {
	return &VaultConfig{
		config: config,
		role:   role,
		secret: secret,
	}
}

type VaultSvcFn func(c VaultConfig, h http.Header) (svc *vault.Client, err error)

// NewVaultSvc returns a new vault.Client.
// TODO before open sourcing we should provide the token instead of generating it
// TODO rename to client?
func NewVaultSvc(c VaultConfig, h http.Header) (*vault.Client, error) {
	vaultSvc, err := vault.NewClient(c.config)
	if err != nil {
		return nil, err
	}

	vaultSvc.SetHeaders(h)

	options := map[string]interface{}{
		"role_id":   c.role,
		"secret_id": c.secret,
	}

	sec, err := vaultSvc.Logical().Write("auth/approle/login", options)
	if err != nil {
		return nil, err
	}

	vaultSvc.SetToken(sec.Auth.ClientToken)
	return vaultSvc, nil
}

// Authorization represents a user's authorization token.
type Authorization struct {
	Provider string `valid:"required"`
	Key      string `valid:"required"`
	Secret   string `valid:"required"`
}

func (a Authorization) Validate(optionalValidations ...func() error) error {
	v := []func() error{
		func() error {
			if a.Provider != "vault" {
				return errors.New("provider must be vault")
			}
			return nil
		},
		func() error { return validations.ValidateStruct(a) },
	}

	v = append(v, optionalValidations...)

	return validations.Validate(v...)
}

// ValidateAuthorizedAdmin determines if the Authorization is valid and an admin.
// TODO See if this can be removed when refactoring auth.
// Optional validation should be passed as parameter to Validate().
func (a Authorization) ValidateAuthorizedAdmin(adminSecret string) func() error {
	return func() error {
		if a.Key != "admin" {
			return fmt.Errorf("must be an authorized admin")
		}

		if a.Secret != adminSecret {
			return fmt.Errorf("must be an authorized admin, invalid admin secret")
		}

		return nil
	}
}

// NewAuthorization provides an Authorization from a header.
// This is separate from admin functions which use the admin env var
func NewAuthorization(authorizationHeader string) (*Authorization, error) {
	var a Authorization
	auth := strings.SplitN(authorizationHeader, ":", 3)
	if len(auth) < 3 {
		return nil, fmt.Errorf("invalid authorization header")
	}
	a.Provider = auth[0]
	a.Key = auth[1]
	a.Secret = auth[2]
	return &a, nil
}

func (v VaultProvider) createPolicyState(name, policy string) error {
	return v.vaultSysSvc.PutPolicy(fmt.Sprintf("%s-%s", vaultProjectPrefix, name), policy)
}

func genProjectAppRole(name string) string {
	return fmt.Sprintf("%s/%s-%s", vaultAppRolePrefix, vaultProjectPrefix, name)
}

func (v VaultProvider) CreateToken(name string) (string, string, string, error) {
	if !v.isAdmin() {
<<<<<<< HEAD
		return "", "", "", errors.New("admin credentials must be used to create token")
	}

	secretID, secretAccessor, err := v.generateSecrets(name)
=======
		return "", "", "", errors.New("admin credentials must be used to create project")
	}
	secretID, secretAccessor, err := v.generateSecrets(name)
	if err != nil {
		return "", "", "", err
	}

	roleID, err := v.readRoleID(name)
>>>>>>> 2333f287
	if err != nil {
		return "", "", "", err
	}

<<<<<<< HEAD
	roleID, err := v.readRoleID(name)
	if err != nil {
		return "", "", "", err
	}

	return roleID, secretID, secretAccessor, nil
}

func (v VaultProvider) CreateProject(name string) (string, string, string, error) {
	if !v.isAdmin() {
		return "", "", "", errors.New("admin credentials must be used to create project")
	}

	policy := defaultVaultReadonlyPolicyAWS(name)
	err := v.createPolicyState(name, policy)
	if err != nil {
		return "", "", "", err
	}

	if err := v.writeProjectState(name); err != nil {
		return "", "", "", err
	}

	return v.CreateToken(name)
=======
	return roleID, secretID, secretAccessor, nil
}

func (v VaultProvider) CreateProject(name string) (string, string, error) {
	if !v.isAdmin() {
		return "", "", errors.New("admin credentials must be used to create project")
	}

	policy := defaultVaultReadonlyPolicyAWS(name)
	err := v.createPolicyState(name, policy)
	if err != nil {
		return "", "", err
	}

	if err := v.writeProjectState(name); err != nil {
		return "", "", err
	}

	roleID, secretID, _, err := v.CreateToken(name)
	return roleID, secretID, err
>>>>>>> 2333f287
}

// CreateTarget creates a target for the project.
// TODO validate policy and other information is correct in target
// TODO Validate role exists (if possible, etc)
func (v VaultProvider) CreateTarget(projectName string, target types.Target) error {
	if !v.isAdmin() {
		return errors.New("admin credentials must be used to create target")
	}

	options := map[string]interface{}{
		"credential_type": target.Properties.CredentialType,
		"policy_arns":     target.Properties.PolicyArns,
		"policy_document": target.Properties.PolicyDocument,
		"role_arns":       target.Properties.RoleArn,
	}

	path := fmt.Sprintf("aws/roles/%s-%s-target-%s", vaultProjectPrefix, projectName, target.Name)
	_, err := v.vaultLogicalSvc.Write(path, options)
	return err
}

func defaultVaultReadonlyPolicyAWS(projectName string) string {
	return fmt.Sprintf(
		"path \"aws/sts/argo-cloudops-projects-%s-target-*\" { capabilities = [\"read\"] }",
		projectName,
	)
}

func (v VaultProvider) deletePolicyState(name string) error {
	return v.vaultSysSvc.DeletePolicy(fmt.Sprintf("%s-%s", vaultProjectPrefix, name))
}

func (v VaultProvider) DeleteProject(name string) error {
	if !v.isAdmin() {
		return errors.New("admin credentials must be used to delete project")
	}

	err := v.deletePolicyState(name)
	if err != nil {
		return fmt.Errorf("vault delete project error: %w", err)
	}

	if _, err = v.vaultLogicalSvc.Delete(genProjectAppRole(name)); err != nil {
		return fmt.Errorf("vault delete project error: %w", err)
	}
	return nil
}

func (v VaultProvider) DeleteTarget(projectName string, targetName string) error {
	if !v.isAdmin() {
		return errors.New("admin credentials must be used to delete target")
	}

	path := fmt.Sprintf("aws/roles/%s-%s-target-%s", vaultProjectPrefix, projectName, targetName)
	_, err := v.vaultLogicalSvc.Delete(path)
	return err
}

const (
	vaultSecretTTL   = "8776h" // 1 year
	vaultTokenMaxTTL = "10m"
	// When set to 1 with the cli or api, it will not return the creds as it
	// says it's hit the limit of uses.
	vaultTokenNumUses = 3
)

func (v VaultProvider) GetProject(projectName string) (responses.GetProject, error) {
	sec, err := v.vaultLogicalSvc.Read(genProjectAppRole(projectName))
	if err != nil {
		return responses.GetProject{}, fmt.Errorf("vault get project error: %w", err)
	}
	if sec == nil {
		return responses.GetProject{}, ErrNotFound
	}

	return responses.GetProject{Name: projectName}, nil
}

func (v VaultProvider) GetTarget(projectName, targetName string) (types.Target, error) {
	if !v.isAdmin() {
		return types.Target{}, errors.New("admin credentials must be used to get target information")
	}

	sec, err := v.vaultLogicalSvc.Read(fmt.Sprintf("aws/roles/argo-cloudops-projects-%s-target-%s", projectName, targetName))
	if err != nil {
		return types.Target{}, fmt.Errorf("vault get target error: %w", err)
	}

	if sec == nil {
		return types.Target{}, ErrTargetNotFound
	}

	// These should always exist.
	roleArn := sec.Data["role_arns"].([]interface{})[0].(string)
	credentialType := sec.Data["credential_type"].(string)

	// Optional.
	policies := []string{}
	if val, ok := sec.Data["policy_arns"]; ok {
		for _, v := range val.([]interface{}) {
			policies = append(policies, v.(string))
		}
	}

	// Optional.
	var policyDocument string
	if val, ok := sec.Data["policy_document"]; ok {
		policyDocument = val.(string)
	}

	return types.Target{
		Name: targetName,
		// target 'Type' always 'aws_account', currently not stored in Vault
		Type: "aws_account",
		Properties: types.TargetProperties{
			CredentialType: credentialType,
			PolicyArns:     policies,
			PolicyDocument: policyDocument,
			RoleArn:        roleArn,
		},
	}, nil
}

func (v VaultProvider) DeleteProjectToken(projectName, tokenID string) error {
	if !v.isAdmin() {
		return errors.New("admin credentials must be used to delete tokens")
	}

	data := map[string]interface{}{
		"secret_id_accessor": tokenID,
	}

	path := fmt.Sprintf("%s/secret-id-accessor/destroy", genProjectAppRole(projectName))
	_, err := v.vaultLogicalSvc.Write(path, data)
	if err != nil {
		return err
	}

	return nil
}

func (v VaultProvider) GetProjectToken(projectName, tokenID string) (types.ProjectToken, error) {
	token := types.ProjectToken{}

	if !v.isAdmin() {
		return token, errors.New("admin credentials must be used to delete tokens")
	}

	data := map[string]interface{}{
		"secret_id_accessor": tokenID,
	}

	path := fmt.Sprintf("%s/secret-id-accessor/lookup", genProjectAppRole(projectName))
	projectToken, err := v.vaultLogicalSvc.Write(path, data)
	if err != nil {
		return token, fmt.Errorf("vault get secret ID accessor error: %w", err)
	}

	if projectToken == nil {
		return token, nil
	}

	return types.ProjectToken{
		ID: projectToken.Data["secret_id_accessor"].(string),
	}, nil
}

func (v VaultProvider) GetToken() (string, error) {
	if v.isAdmin() {
		return "", errors.New("admin credentials cannot be used to get tokens")
	}

	options := map[string]interface{}{
		"role_id":   v.roleID,
		"secret_id": v.secretID,
	}

	sec, err := v.vaultLogicalSvc.Write("auth/approle/login", options)
	if err != nil {
		fmt.Println(err.Error())
		return "", err
	}

	return sec.Auth.ClientToken, nil
}

// TODO See if this can be removed when refactoring auth.
func (v VaultProvider) isAdmin() bool {
	return v.roleID == authorizationKeyAdmin
}

func (v VaultProvider) ListTargets(project string) ([]string, error) {
	if !v.isAdmin() {
		return nil, errors.New("admin credentials must be used to list targets")
	}

	sec, err := v.vaultLogicalSvc.List("aws/roles/")
	if err != nil {
		return nil, fmt.Errorf("vault list error: %w", err)
	}

	// allow empty array to render json as []
	list := make([]string, 0)
	if sec != nil {
		for _, target := range sec.Data["keys"].([]interface{}) {
			value := target.(string)
			prefix := fmt.Sprintf("argo-cloudops-projects-%s-target-", project)
			if strings.HasPrefix(value, prefix) {
				list = append(list, strings.Replace(value, prefix, "", 1))
			}
		}
	}

	return list, nil
}

func (v VaultProvider) ProjectExists(name string) (bool, error) {
	p, err := v.GetProject(name)
	if errors.Is(err, ErrNotFound) {
		return false, nil
	}

	if err != nil {
		return false, err
	}

	return p.Name != "", nil
}

func (v VaultProvider) readRoleID(appRoleName string) (string, error) {
	secret, err := v.vaultLogicalSvc.Read(fmt.Sprintf("%s/role-id", genProjectAppRole(appRoleName)))
	if err != nil {
		return "", err
	}
	return secret.Data["role_id"].(string), nil
}

func (v VaultProvider) generateSecrets(appRoleName string) (string, string, error) {
	options := map[string]interface{}{
		"force": true,
	}
	secret, err := v.vaultLogicalSvc.Write(fmt.Sprintf("%s/secret-id", genProjectAppRole(appRoleName)), options)
	if err != nil {
		return "", "", err
	}
	return secret.Data["secret_id"].(string), secret.Data["secret_id_accessor"].(string), nil
}

func (v VaultProvider) TargetExists(projectName, targetName string) (bool, error) {
	_, err := v.GetTarget(projectName, targetName)
	return !errors.Is(err, ErrTargetNotFound), nil
}

// UpdateTarget updates a targets policies for the project.
func (v VaultProvider) UpdateTarget(projectName string, target types.Target) error {
	if !v.isAdmin() {
		return errors.New("admin credentials must be used to update target")
	}

	options := map[string]interface{}{
		"credential_type": target.Properties.CredentialType,
		"policy_arns":     target.Properties.PolicyArns,
		"policy_document": target.Properties.PolicyDocument,
		"role_arns":       target.Properties.RoleArn,
	}

	path := fmt.Sprintf("aws/roles/%s-%s-target-%s", vaultProjectPrefix, projectName, target.Name)
	_, err := v.vaultLogicalSvc.Write(path, options)
	return err
}

func (v VaultProvider) writeProjectState(name string) error {
	options := map[string]interface{}{
		"secret_id_ttl":           vaultSecretTTL,
		"token_max_ttl":           vaultTokenMaxTTL,
		"token_no_default_policy": "true",
		"token_num_uses":          vaultTokenNumUses,
		"token_policies":          fmt.Sprintf("%s-%s", vaultProjectPrefix, name),
	}

	_, err := v.vaultLogicalSvc.Write(genProjectAppRole(name), options)
	if err != nil {
		return err
	}
	return nil
}<|MERGE_RESOLUTION|>--- conflicted
+++ resolved
@@ -193,26 +193,14 @@
 
 func (v VaultProvider) CreateToken(name string) (string, string, string, error) {
 	if !v.isAdmin() {
-<<<<<<< HEAD
 		return "", "", "", errors.New("admin credentials must be used to create token")
 	}
 
 	secretID, secretAccessor, err := v.generateSecrets(name)
-=======
-		return "", "", "", errors.New("admin credentials must be used to create project")
-	}
-	secretID, secretAccessor, err := v.generateSecrets(name)
 	if err != nil {
 		return "", "", "", err
 	}
 
-	roleID, err := v.readRoleID(name)
->>>>>>> 2333f287
-	if err != nil {
-		return "", "", "", err
-	}
-
-<<<<<<< HEAD
 	roleID, err := v.readRoleID(name)
 	if err != nil {
 		return "", "", "", err
@@ -237,28 +225,6 @@
 	}
 
 	return v.CreateToken(name)
-=======
-	return roleID, secretID, secretAccessor, nil
-}
-
-func (v VaultProvider) CreateProject(name string) (string, string, error) {
-	if !v.isAdmin() {
-		return "", "", errors.New("admin credentials must be used to create project")
-	}
-
-	policy := defaultVaultReadonlyPolicyAWS(name)
-	err := v.createPolicyState(name, policy)
-	if err != nil {
-		return "", "", err
-	}
-
-	if err := v.writeProjectState(name); err != nil {
-		return "", "", err
-	}
-
-	roleID, secretID, _, err := v.CreateToken(name)
-	return roleID, secretID, err
->>>>>>> 2333f287
 }
 
 // CreateTarget creates a target for the project.
