--- conflicted
+++ resolved
@@ -1,4 +1,4 @@
-//go:generate go run -mod=vendor github.com/matryer/moq -out ../../test/testhelpers/dbClientMock.go -pkg testhelpers . Client:DBClientMock
+//go:generate moq -out ../../test/testhelpers/dbClientMock.go -pkg testhelpers . Client:DBClientMock
 
 package db
 
@@ -24,14 +24,9 @@
 type Client interface {
 	CreateProjectEntry(ctx context.Context, pe ProjectEntry) error
 	DeleteProjectEntry(ctx context.Context, project string) error
-<<<<<<< HEAD
 	ReadProjectEntry(ctx context.Context, project string) (ProjectEntry, error)
 	DeleteTokenEntry(ctx context.Context, token string) error
 	ListTokenEntries(ctx context.Context, project string) ([]TokenEntry, error)
-=======
-	ListTokenEntries(ctx context.Context, project string) ([]TokenEntry, error)
-	ReadProjectEntry(ctx context.Context, project string) (ProjectEntry, error)
->>>>>>> c9a6d047
 }
 
 // SQLClient allows for db crud operations using postgres db
@@ -85,19 +80,6 @@
 	})
 }
 
-func (d SQLClient) ListTokenEntries(ctx context.Context, project string) ([]TokenEntry, error) {
-	res := []TokenEntry{}
-
-	sess, err := d.createSession()
-	if err != nil {
-		return res, err
-	}
-	defer sess.Close()
-
-	err = sess.WithContext(ctx).Collection(TokenEntryDB).Find("project", project).OrderBy("-created_at").All(&res)
-	return res, err
-}
-
 func (d SQLClient) ReadProjectEntry(ctx context.Context, project string) (ProjectEntry, error) {
 	res := ProjectEntry{}
 
