--- conflicted
+++ resolved
@@ -25,12 +25,8 @@
 type Client interface {
 	CreateProjectEntry(ctx context.Context, pe ProjectEntry) error
 	DeleteProjectEntry(ctx context.Context, project string) error
-<<<<<<< HEAD
-=======
+	ReadProjectEntry(ctx context.Context, project string) (ProjectEntry, error)
 	CreateTokenEntry(ctx context.Context, project string, secretAccessor string) (TokenEntry, error)
-	ListTokenEntries(ctx context.Context, project string) ([]TokenEntry, error)
->>>>>>> ba19d01e
-	ReadProjectEntry(ctx context.Context, project string) (ProjectEntry, error)
 	DeleteTokenEntry(ctx context.Context, token string) error
 	ReadTokenEntry(ctx context.Context, token string) (TokenEntry, error)
 	ListTokenEntries(ctx context.Context, project string) ([]TokenEntry, error)
@@ -110,44 +106,6 @@
 	return sess.WithContext(ctx).Collection(ProjectEntryDB).Find("project", project).Delete()
 }
 
-func (d SQLClient) DeleteTokenEntry(ctx context.Context, token string) error {
-	sess, err := d.createSession()
-	if err != nil {
-		return err
-	}
-	defer sess.Close()
-
-	return sess.WithContext(ctx).Collection(TokenEntryDB).Find("token_id", token).Delete()
-}
-
-func (d SQLClient) ListTokenEntries(ctx context.Context, project string) ([]TokenEntry, error) {
-	res := []TokenEntry{}
-
-	sess, err := d.createSession()
-	if err != nil {
-		return res, err
-	}
-	defer sess.Close()
-
-	err = sess.WithContext(ctx).Collection(TokenEntryDB).Find("project", project).OrderBy("-created_at").All(&res)
-	return res, err
-}
-
-func (d SQLClient) ReadTokenEntry(ctx context.Context, token string) (TokenEntry, error) {
-	res := TokenEntry{}
-
-	sess, err := d.createSession()
-	if err != nil {
-		return res, err
-	}
-	defer sess.Close()
-
-<<<<<<< HEAD
-	err = sess.WithContext(ctx).Collection(TokenEntryDB).Find("token_id", token).One(&res)
-=======
-	return sess.WithContext(ctx).Collection(ProjectEntryDB).Find("project", project).Delete()
-}
-
 func (d SQLClient) CreateTokenEntry(ctx context.Context, project string, secretAccessor string) (TokenEntry, error) {
 	res := TokenEntry{}
 
@@ -171,6 +129,41 @@
 		return nil
 	})
 
->>>>>>> ba19d01e
+	return res, err
+}
+
+func (d SQLClient) DeleteTokenEntry(ctx context.Context, token string) error {
+	sess, err := d.createSession()
+	if err != nil {
+		return err
+	}
+	defer sess.Close()
+
+	return sess.WithContext(ctx).Collection(TokenEntryDB).Find("token_id", token).Delete()
+}
+
+func (d SQLClient) ReadTokenEntry(ctx context.Context, token string) (TokenEntry, error) {
+	res := TokenEntry{}
+	sess, err := d.createSession()
+	if err != nil {
+		return res, err
+	}
+	defer sess.Close()
+
+	err = sess.WithContext(ctx).Collection(TokenEntryDB).Find("token_id", token).One(&res)
+	return res, err
+
+}
+
+func (d SQLClient) ListTokenEntries(ctx context.Context, project string) ([]TokenEntry, error) {
+	res := []TokenEntry{}
+
+	sess, err := d.createSession()
+	if err != nil {
+		return res, err
+	}
+	defer sess.Close()
+
+	err = sess.WithContext(ctx).Collection(TokenEntryDB).Find("project", project).OrderBy("-created_at").All(&res)
 	return res, err
 }