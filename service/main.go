--- conflicted
+++ resolved
@@ -7,12 +7,8 @@
 	"net/http"
 	"os"
 
-<<<<<<< HEAD
-	acoEnv "github.com/argoproj-labs/argo-cloudops/internal/env"
+	"github.com/argoproj-labs/argo-cloudops/internal/env"
 	"github.com/argoproj-labs/argo-cloudops/service/internal/credentials"
-=======
-	"github.com/argoproj-labs/argo-cloudops/internal/env"
->>>>>>> e87d9d01
 	"github.com/argoproj-labs/argo-cloudops/service/internal/workflow"
 
 	"github.com/argoproj/argo-workflows/v3/cmd/argo/commands/client"
@@ -60,13 +56,8 @@
 	// setupRouter and applying it to the request will wipe out Mux vars (or any other data Mux sets in its context).
 	h := handler{
 		logger:                 logger,
-<<<<<<< HEAD
 		newCredentialsProvider: credentials.NewVaultProvider(vaultSvc),
-		argo:                   workflow.NewArgoWorkflow(argoClient.NewWorkflowServiceClient(), namespace),
-=======
-		newCredentialsProvider: newVaultProvider(vaultSvc),
 		argo:                   workflow.NewArgoWorkflow(argoClient.NewWorkflowServiceClient(), env.ArgoNamespace),
->>>>>>> e87d9d01
 		argoCtx:                argoCtx,
 		config:                 config,
 		gitClient:              gitClient,
