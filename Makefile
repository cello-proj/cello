GO_LDFLAGS ?= -ldflags="-s -w"

all: test build_service build_cli

build_service: clean_service
	CGO_ENABLED=0 GOARCH=amd64 go build -trimpath $(GO_LDFLAGS) $(BUILDARGS) -o build/service ./service/

build_cli: clean_cli
	CGO_ENABLED=0 GOARCH=amd64 go build -trimpath $(GO_LDFLAGS) $(BUILDARGS) -o build/argo-cloudops ./cli/...

lint:
	@#Install the linter from here:
	@#https://github.com/golangci/golangci-lint#install
	golangci-lint run

test:
<<<<<<< HEAD
	env ARGO_CLOUDOPS_CONFIG=../service/testdata/argo-cloudops.yaml go test -race -timeout=180s -coverprofile=coverage.out ./service
=======
	go test -race -timeout=180s -coverprofile=coverage.out ./service #github.com/argoproj-labs/argo-cloudops
>>>>>>> e87d9d01

tidy:
	go mod tidy

vet: ## Runs go vet
	go vet $(VETARGS) ./...

cover: ## Generates coverage report
	@$(MAKE) test TESTARGS="-tags test -coverprofile=coverage.out"
	@go tool cover -html=coverage.out
	@rm -f coverage.out

clean_service:
	@rm -f ./build/service

clean_cli:
	@rm -f ./build/argo-cloudops

up: ## Starts a local vault and api locally
	bash scripts/start_local.sh

.PHONY: build_service build_cli lint test tidy vet cover clean_cli clean_service up<|MERGE_RESOLUTION|>--- conflicted
+++ resolved
@@ -14,11 +14,7 @@
 	golangci-lint run
 
 test:
-<<<<<<< HEAD
-	env ARGO_CLOUDOPS_CONFIG=../service/testdata/argo-cloudops.yaml go test -race -timeout=180s -coverprofile=coverage.out ./service
-=======
-	go test -race -timeout=180s -coverprofile=coverage.out ./service #github.com/argoproj-labs/argo-cloudops
->>>>>>> e87d9d01
+	go test -race -timeout=180s -coverprofile=coverage.out ./service
 
 tidy:
 	go mod tidy
