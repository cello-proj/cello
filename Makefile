GO_LDFLAGS ?= -ldflags="-s -w"

all: test build_service build_cli

build_service: clean_service
	CGO_ENABLED=0 GOARCH=amd64 go build -trimpath $(GO_LDFLAGS) $(BUILDARGS) -o build/service ./service/

build_cli: clean_cli
	CGO_ENABLED=0 GOARCH=amd64 go build -trimpath $(GO_LDFLAGS) $(BUILDARGS) -o build/argo-cloudops ./cli/...

lint:
	@#Install the linter from here:
	@#https://github.com/golangci/golangci-lint#install
	golangci-lint run

test:
<<<<<<< HEAD
	go test -race -timeout=180s -coverprofile=coverage.out ./service
=======
	go test -race -timeout=180s -coverprofile=coverage.out ./... #github.com/argoproj-labs/argo-cloudops
>>>>>>> d3aa28e6

tidy:
	go mod tidy

vet: ## Runs go vet
	go vet $(VETARGS) ./...

cover: ## Generates coverage report
	@$(MAKE) test TESTARGS="-tags test -coverprofile=coverage.out"
	@go tool cover -html=coverage.out
	@rm -f coverage.out

clean_service:
	@rm -f ./build/service

clean_cli:
	@rm -f ./build/argo-cloudops

up: ## Starts a local vault and api locally
	bash scripts/start_local.sh

.PHONY: build_service build_cli lint test tidy vet cover clean_cli clean_service up<|MERGE_RESOLUTION|>--- conflicted
+++ resolved
@@ -14,11 +14,7 @@
 	golangci-lint run
 
 test:
-<<<<<<< HEAD
-	go test -race -timeout=180s -coverprofile=coverage.out ./service
-=======
-	go test -race -timeout=180s -coverprofile=coverage.out ./... #github.com/argoproj-labs/argo-cloudops
->>>>>>> d3aa28e6
+	go test -race -timeout=180s -coverprofile=coverage.out ./...
 
 tidy:
 	go mod tidy
