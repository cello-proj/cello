--- conflicted
+++ resolved
@@ -4,14 +4,14 @@
 The format is based on [Keep a Changelog](https://keepachangelog.com/en/1.0.0/),
 and this project adheres to [Semantic Versioning](https://semver.org/spec/v2.0.0.html).
 
+## [Unreleased]
+### Changed
+* Refactored validations.
+
 ## [0.7.0] - 2021-08-20
 ### Changed
 * config.listFrameworks() are now sorted (helps avoid flaky tests).
-<<<<<<< HEAD
-* Refactored validations.
-=======
 * Transaction ID label added for workflow submissions.
->>>>>>> 374912a9
 
 ### Fixed
 * config.listFrameworks() was returning additional empty items.
