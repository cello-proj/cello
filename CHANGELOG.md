--- conflicted
+++ resolved
@@ -1,11 +1,9 @@
 # Changelog
-
-<<<<<<< HEAD
 
 ## Unreleased
 * Add more linting.
 * Fix issues reported by linter.
-=======
+
 ## v0.2.0 (2021-06-15)
 ### Changed
 * Move env to internal service package
@@ -17,7 +15,6 @@
 ## v0.1.2 (2021-06-14)
 ### Changed
 * Adding HTTP headers to Vault client for logging (e.g. transaction ID)
->>>>>>> dd616577
 
 ## v0.1.1 (2021-06-09)
 ### Fixed
