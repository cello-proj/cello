--- conflicted
+++ resolved
@@ -15,11 +15,8 @@
 * Updated vault api lib to v1.1.1 to try to resolve dependabot resolution
   issues.
 * Change build test exceptions declaration (linting).
-<<<<<<< HEAD
 * Explicitly set http1.1 for service.
-=======
 * Remove health check debug log messages.
->>>>>>> b5332548
 
 ### Security
 * Updated argo-workflows to v3.1.8 to address CVE-2021-37914
