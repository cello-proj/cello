--- conflicted
+++ resolved
@@ -1,14 +1,14 @@
 # Changelog
 
-<<<<<<< HEAD
+
 ## Unreleased
 * Add more linting.
 * Fix issues reported by linter.
-=======
+
 ## v0.1.1 (2021-06-09)
 ### Fixed
 * Add additional valid status codes for Vault health check
->>>>>>> 89269560
+
 
 ## v0.1.0 (2021-06-08)
 ### Added
