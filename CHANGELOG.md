--- conflicted
+++ resolved
@@ -1,10 +1,9 @@
 # Changelog
 
-<<<<<<< HEAD
 ## Unreleased
 * Add more linting.
 * Fix issues reported by linter.
-=======
+
 ## v0.1.0 (2021-06-08)
 ### Added
 * Tests for vault credential provider
@@ -13,7 +12,6 @@
 ### Changed
 * Update credentials provider to be internal package
 * Environmental variable handling
->>>>>>> d3aa28e6
 
 ## v0.0.4 (2021-06-03)
 ### Fixed
